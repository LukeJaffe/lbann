////////////////////////////////////////////////////////////////////////////////
// Copyright (c) 2014-2016, Lawrence Livermore National Security, LLC.
// Produced at the Lawrence Livermore National Laboratory.
// Written by the LBANN Research Team (B. Van Essen, et al.) listed in
// the CONTRIBUTORS file. <lbann-dev@llnl.gov>
//
// LLNL-CODE-697807.
// All rights reserved.
//
// This file is part of LBANN: Livermore Big Artificial Neural Network
// Toolkit. For details, see http://software.llnl.gov/LBANN or
// https://github.com/LLNL/LBANN.
//
// Licensed under the Apache License, Version 2.0 (the "Licensee"); you
// may not use this file except in compliance with the License.  You may
// obtain a copy of the License at:
//
// http://www.apache.org/licenses/LICENSE-2.0
//
// Unless required by applicable law or agreed to in writing, software
// distributed under the License is distributed on an "AS IS" BASIS,
// WITHOUT WARRANTIES OR CONDITIONS OF ANY KIND, either express or
// implied. See the License for the specific language governing
// permissions and limitations under the license.
//
<<<<<<< HEAD
// lbann_cnpy_reader .hpp .cpp 
=======
// lbann_cnpy_reader .hpp .cpp
>>>>>>> 59bc798b
////////////////////////////////////////////////////////////////////////////////

#include "lbann/data_readers/lbann_data_reader_cnpy.hpp"
#include <stdio.h>
#include <string>
#include <cnpy.h>


using namespace std;
using namespace El;

lbann::cnpy_reader::cnpy_reader(int batchSize, bool shuffle)
<<<<<<< HEAD
  : generic_data_reader(batchSize, shuffle), m_num_features(0), m_num_samples(0)
{
}

lbann::cnpy_reader::~cnpy_reader()
{
=======
  : generic_data_reader(batchSize, shuffle), m_num_features(0), m_num_samples(0) {
}

lbann::cnpy_reader::~cnpy_reader(void) {
>>>>>>> 59bc798b
  m_data.destruct();
}


<<<<<<< HEAD
int lbann::cnpy_reader::fetch_data(Mat& X)
{
=======
int lbann::cnpy_reader::fetch_data(Mat& X) {
>>>>>>> 59bc798b
  if(!generic_data_reader::position_valid()) {
    return 0;
  }
  int current_batch_size = getm_batch_size();

  int n = 0;
  for (n = m_current_pos; n < m_current_pos + current_batch_size; ++n) {
<<<<<<< HEAD
    if (n >= (int)m_shuffled_indices.size())
=======
    if (n >= (int)m_shuffled_indices.size()) {
>>>>>>> 59bc798b
      break;
    }

    int k = n - m_current_pos;
    int index = m_shuffled_indices[n];

    if (m_data.word_size == 4) {
      float *tmp = (float *)m_data.data;
      float *data = tmp + index;
      for (int j=0; j<m_num_features; j++) {
        X.Set(j, k, data[j]);
      }
    } else if (m_data.word_size == 8) {
      double *tmp = (double *)m_data.data;
      double *data = tmp + index;
      for (int j=0; j<m_num_features; j++) {
        X.Set(j, k, data[j]);
      }
    } else {
      stringstream err;
      err << __FILE__ << " " << __LINE__ << " unknown word size: " << m_data.word_size
          << " we only support 4 (float) or 8 (double)";
      throw lbann_exception(err.str());
    }
  }

  return (n - m_current_pos);
}

<<<<<<< HEAD
void lbann::cnpy_reader::load()
{
=======
void lbann::cnpy_reader::load(void) {
>>>>>>> 59bc798b
  string infile = get_data_filename();
  ifstream ifs(infile.c_str());
  if (!ifs) {
    stringstream err;
<<<<<<< HEAD
    err << endl << __FILE__ << " " << __LINE__ 
         << "  cnpy_reader::load() - can't open file : " << infile;  
=======
    err << endl << __FILE__ << " " << __LINE__
        << "  cnpy_reader::load() - can't open file : " << infile;
>>>>>>> 59bc798b
    throw lbann_exception(err.str());
  }
  ifs.close();

  m_data = cnpy::npy_load(infile.c_str());
  m_num_samples = m_data.shape[0];
  m_num_features = m_data.shape[1];

  // reset indices
  m_shuffled_indices.clear();
  m_shuffled_indices.resize(m_num_samples);
  for (size_t n = 0; n < m_shuffled_indices.size(); ++n) {
    m_shuffled_indices[n] = n;
  }

  select_subset_of_data();
}

lbann::cnpy_reader::cnpy_reader(const cnpy_reader& source) :
  generic_data_reader((const generic_data_reader&) source), m_num_features(source.m_num_features),
  m_num_samples(source.m_num_samples), m_data(source.m_data) {
  int n = m_num_features * m_num_samples * m_data.word_size;
  m_data.data = new char[n];
  memcpy(m_data.data, source.m_data.data, n);
}



<<<<<<< HEAD
lbann::cnpy_reader& lbann::cnpy_reader::operator=(const cnpy_reader& source)
{
=======
lbann::cnpy_reader& lbann::cnpy_reader::operator=(const cnpy_reader& source) {
>>>>>>> 59bc798b

  // check for self-assignment
  if (this == &source) {
    return *this;
  }

  // Call the parent operator= function
  generic_data_reader::operator=(source);

  this->m_num_features = source.m_num_features;
  this->m_num_samples = source.m_num_samples;
  this->m_data = source.m_data;
  int n = m_num_features * m_num_samples * m_data.word_size;
  m_data.data = new char[n];
  memcpy(m_data.data, source.m_data.data, n);
  return *this;
}<|MERGE_RESOLUTION|>--- conflicted
+++ resolved
@@ -23,11 +23,7 @@
 // implied. See the License for the specific language governing
 // permissions and limitations under the license.
 //
-<<<<<<< HEAD
-// lbann_cnpy_reader .hpp .cpp 
-=======
 // lbann_cnpy_reader .hpp .cpp
->>>>>>> 59bc798b
 ////////////////////////////////////////////////////////////////////////////////
 
 #include "lbann/data_readers/lbann_data_reader_cnpy.hpp"
@@ -40,29 +36,15 @@
 using namespace El;
 
 lbann::cnpy_reader::cnpy_reader(int batchSize, bool shuffle)
-<<<<<<< HEAD
-  : generic_data_reader(batchSize, shuffle), m_num_features(0), m_num_samples(0)
-{
-}
-
-lbann::cnpy_reader::~cnpy_reader()
-{
-=======
   : generic_data_reader(batchSize, shuffle), m_num_features(0), m_num_samples(0) {
 }
 
 lbann::cnpy_reader::~cnpy_reader(void) {
->>>>>>> 59bc798b
   m_data.destruct();
 }
 
 
-<<<<<<< HEAD
-int lbann::cnpy_reader::fetch_data(Mat& X)
-{
-=======
 int lbann::cnpy_reader::fetch_data(Mat& X) {
->>>>>>> 59bc798b
   if(!generic_data_reader::position_valid()) {
     return 0;
   }
@@ -70,11 +52,7 @@
 
   int n = 0;
   for (n = m_current_pos; n < m_current_pos + current_batch_size; ++n) {
-<<<<<<< HEAD
-    if (n >= (int)m_shuffled_indices.size())
-=======
     if (n >= (int)m_shuffled_indices.size()) {
->>>>>>> 59bc798b
       break;
     }
 
@@ -104,23 +82,13 @@
   return (n - m_current_pos);
 }
 
-<<<<<<< HEAD
-void lbann::cnpy_reader::load()
-{
-=======
 void lbann::cnpy_reader::load(void) {
->>>>>>> 59bc798b
   string infile = get_data_filename();
   ifstream ifs(infile.c_str());
   if (!ifs) {
     stringstream err;
-<<<<<<< HEAD
-    err << endl << __FILE__ << " " << __LINE__ 
-         << "  cnpy_reader::load() - can't open file : " << infile;  
-=======
     err << endl << __FILE__ << " " << __LINE__
         << "  cnpy_reader::load() - can't open file : " << infile;
->>>>>>> 59bc798b
     throw lbann_exception(err.str());
   }
   ifs.close();
@@ -149,12 +117,7 @@
 
 
 
-<<<<<<< HEAD
-lbann::cnpy_reader& lbann::cnpy_reader::operator=(const cnpy_reader& source)
-{
-=======
 lbann::cnpy_reader& lbann::cnpy_reader::operator=(const cnpy_reader& source) {
->>>>>>> 59bc798b
 
   // check for self-assignment
   if (this == &source) {
