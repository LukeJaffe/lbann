////////////////////////////////////////////////////////////////////////////////
// Copyright (c) 2014-2016, Lawrence Livermore National Security, LLC.
// Produced at the Lawrence Livermore National Laboratory.
// Written by the LBANN Research Team (B. Van Essen, et al.) listed in
// the CONTRIBUTORS file. <lbann-dev@llnl.gov>
//
// LLNL-CODE-697807.
// All rights reserved.
//
// This file is part of LBANN: Livermore Big Artificial Neural Network
// Toolkit. For details, see http://software.llnl.gov/LBANN or
// https://github.com/LLNL/LBANN.
//
// Licensed under the Apache License, Version 2.0 (the "Licensee"); you
// may not use this file except in compliance with the License.  You may
// obtain a copy of the License at:
//
// http://www.apache.org/licenses/LICENSE-2.0
//
// Unless required by applicable law or agreed to in writing, software
// distributed under the License is distributed on an "AS IS" BASIS,
// WITHOUT WARRANTIES OR CONDITIONS OF ANY KIND, either express or
// implied. See the License for the specific language governing
// permissions and limitations under the license.
//
// lbann_data_reader .hpp .cpp - Input data base class for training, testing
////////////////////////////////////////////////////////////////////////////////

#include "lbann/data_readers/data_reader.hpp"
#include "lbann/data_store/data_store_imagenet.hpp"
#include "lbann/data_store/data_store_merge_samples.hpp"
#include "lbann/data_readers/data_reader_imagenet.hpp"
#include "lbann/data_readers/data_reader_merge_samples.hpp"
#include <omp.h>

namespace lbann {

void generic_data_reader::shuffle_indices() {
  // Shuffle the data
  if (m_shuffle) {
    std::shuffle(m_shuffled_indices.begin(), m_shuffled_indices.end(),
                 get_data_seq_generator());
  }
}

void generic_data_reader::setup() {
  m_base_offset = 0;
  m_sample_stride = 1;
  m_stride_to_next_mini_batch = 0;
  m_stride_to_last_mini_batch = 0;
  m_current_mini_batch_idx = 0;
  m_num_iterations_per_epoch = 0;
  m_global_mini_batch_size = 0;
  m_global_last_mini_batch_size = 0;

  /// The amount of space needed will vary based on input layer type,
  /// but the batch size is the maximum space necessary
  El::Zeros(m_indices_fetched_per_mb, m_mini_batch_size, 1);

  set_initial_position();

  shuffle_indices();
}

int lbann::generic_data_reader::fetch_data(Mat& X) {
  int nthreads = omp_get_max_threads();
  if(!position_valid()) {
    throw lbann_exception(
      std::string{} + __FILE__ + " " + std::to_string(__LINE__)
      + " :: generic data reader load error: !position_valid"
      + " -- current pos = " + std::to_string(m_current_pos)
      + " and there are " + std::to_string(m_shuffled_indices.size()) + " indices");
  }

  if (!m_save_minibatch_indices) {
    /// Allow each thread to perform any preprocessing necessary on the
    /// data source prior to fetching data
    #pragma omp parallel for schedule(static, 1)
    for (int t = 0; t < nthreads; t++) {
      preprocess_data_source(omp_get_thread_num());
    }
  }

  int loaded_batch_size = get_loaded_mini_batch_size();
  const int end_pos = std::min(static_cast<size_t>(m_current_pos+loaded_batch_size),
                               m_shuffled_indices.size());
  const int mb_size = std::min(
    El::Int{((end_pos - m_current_pos) + m_sample_stride - 1) / m_sample_stride},
    X.Width());

  if (!m_save_minibatch_indices) {
    El::Zeros(X, X.Height(), X.Width());
    El::Zeros(m_indices_fetched_per_mb, mb_size, 1);
  }

  if (m_save_minibatch_indices) {
    m_my_minibatch_indices.resize(m_my_minibatch_indices.size() + 1);
    for (int s = 0; s < mb_size; s++) {
      int n = m_current_pos + (s * m_sample_stride);
      m_my_minibatch_indices.back().push_back(n);
    }
  }

  else {

    #pragma omp parallel for
    for (int s = 0; s < mb_size; s++) {
      // Catch exceptions within the OpenMP thread.
      try {
        int n = m_current_pos + (s * m_sample_stride);
        int index = m_shuffled_indices[n];
        bool valid = fetch_datum(X, index, s, omp_get_thread_num());
        if (!valid) {
          throw lbann_exception(
            std::string{} + __FILE__ + " " + std::to_string(__LINE__) +
            " :: generic data reader load error: datum not valid");
        }
        m_indices_fetched_per_mb.Set(s, 0, index);
      } catch (lbann_exception& e) {
        lbann_report_exception(e);
      } catch (std::exception& e) {
        El::ReportException(e);
      }
    }
  
    /// Allow each thread to perform any postprocessing necessary on the
    /// data source prior to fetching data
    #pragma omp parallel for schedule(static, 1)
    for (int t = 0; t < nthreads; t++) {
      postprocess_data_source(omp_get_thread_num());
    }
  }

  return mb_size;
}

int lbann::generic_data_reader::fetch_labels(Mat& Y) {
  if(!position_valid()) {
    throw lbann_exception(
      std::string{} + __FILE__ + " " + std::to_string(__LINE__) +
      " :: generic data reader load error: !position_valid");
  }

  int loaded_batch_size = get_loaded_mini_batch_size();
  const int end_pos = std::min(static_cast<size_t>(m_current_pos+loaded_batch_size),
                               m_shuffled_indices.size());
  const int mb_size = std::min(
    El::Int{((end_pos - m_current_pos) + m_sample_stride - 1) / m_sample_stride},
    Y.Width());

  El::Zeros(Y, Y.Height(), Y.Width());

//  if (m_data_store != nullptr) {
    //@todo: get it to work, then add omp support
    //m_data_store->fetch_labels(...);
 // }

//  else {
    #pragma omp parallel for
    for (int s = 0; s < mb_size; s++) {
      // Catch exceptions within the OpenMP thread.
      try {
        int n = m_current_pos + (s * m_sample_stride);
        int index = m_shuffled_indices[n];

        bool valid = fetch_label(Y, index, s, omp_get_thread_num());
        if (!valid) {
          throw lbann_exception(
            std::string{} + __FILE__ + " " + std::to_string(__LINE__) +
            " :: generic data reader load error: label not valid");
        }
      } catch (lbann_exception& e) {
        lbann_report_exception(e);
      } catch (std::exception& e) {
        El::ReportException(e);
      }
    }
  //}
  return mb_size;
}

int lbann::generic_data_reader::fetch_responses(Mat& Y) {
  if(!position_valid()) {
    throw lbann_exception(
      std::string{} + __FILE__ + " " + std::to_string(__LINE__) +
      " :: generic data reader load error: !position_valid");
  }

  int loaded_batch_size = get_loaded_mini_batch_size();
  const int end_pos = std::min(static_cast<size_t>(m_current_pos+loaded_batch_size),
                               m_shuffled_indices.size());
  const int mb_size = std::min(
    El::Int{((end_pos - m_current_pos) + m_sample_stride - 1) / m_sample_stride},
    Y.Width());

  El::Zeros(Y, Y.Height(), Y.Width());
  #pragma omp parallel for
  for (int s = 0; s < mb_size; s++) {
    // Catch exceptions within the OpenMP thread.
    try {
      int n = m_current_pos + (s * m_sample_stride);
      int index = m_shuffled_indices[n];

      bool valid = fetch_response(Y, index, s, omp_get_thread_num());
      if (!valid) {
        throw lbann_exception(
          std::string{} + __FILE__ + " " + std::to_string(__LINE__) +
          " :: generic data reader load error: response not valid");
      }
    } catch (lbann_exception& e) {
      lbann_report_exception(e);
    } catch (std::exception& e) {
      El::ReportException(e);
    }
  }
  return mb_size;
}

bool generic_data_reader::is_data_reader_done(bool is_active_reader) {
  bool reader_not_done = true;
  if(is_active_reader) {
    reader_not_done = !((m_loaded_mini_batch_idx + m_iteration_stride) >= m_num_iterations_per_epoch);
  }else {
    reader_not_done = !(m_loaded_mini_batch_idx >= m_num_iterations_per_epoch);
  }
  return reader_not_done;
}

bool generic_data_reader::update(bool is_active_reader) {
  bool reader_not_done = true; // BVE The sense of this should be fixed
  m_current_mini_batch_idx++;

  if(is_active_reader) {
    m_current_pos = get_next_position();

    /// Maintain the current height of the matrix
    if (!m_save_minibatch_indices) {
      El::Zeros(m_indices_fetched_per_mb, m_indices_fetched_per_mb.Height(), 1);
    }  

    m_loaded_mini_batch_idx += m_iteration_stride;
  }
  if (m_loaded_mini_batch_idx >= m_num_iterations_per_epoch) {
    reader_not_done = false;
  }
  if ((size_t)m_current_pos >= m_shuffled_indices.size()) {
    reader_not_done = false;
  }  
  if (m_current_mini_batch_idx == m_num_iterations_per_epoch) {
    if ((get_rank() < m_num_parallel_readers) && (m_current_pos < (int)m_shuffled_indices.size())) {
      throw lbann_exception(
        std::string{} + __FILE__ + " " + std::to_string(__LINE__)
        + " :: generic data reader update error: the epoch is complete,"
        + " but not all of the data has been used -- current pos = " + std::to_string(m_current_pos)
        + " and there are " + std::to_string(m_shuffled_indices.size()) + " indices");
    }

<<<<<<< HEAD
    if (!fake) {
      shuffle_indices();
=======
    if (!m_save_minibatch_indices) {
      if (m_shuffle) {
        std::shuffle(m_shuffled_indices.begin(), m_shuffled_indices.end(),
                     get_data_seq_generator());
      }
>>>>>>> 7a20b802
      set_initial_position();

      if (m_data_store) {
        m_data_store->set_shuffled_indices(&m_shuffled_indices);
      }
    }
  }
  return reader_not_done;
}

int generic_data_reader::get_loaded_mini_batch_size() const {
  if (m_loaded_mini_batch_idx >= (m_num_iterations_per_epoch-1)) {
    return m_last_mini_batch_size;
  } else {
    return m_mini_batch_size;
  }
}

int generic_data_reader::get_current_mini_batch_size() const {
  if (m_current_mini_batch_idx == (m_num_iterations_per_epoch-1)) {
    return m_last_mini_batch_size;
  } else {
    return m_mini_batch_size;
  }
}

int generic_data_reader::get_current_global_mini_batch_size() const {
  if (m_current_mini_batch_idx == (m_num_iterations_per_epoch-1)) {
    return m_global_last_mini_batch_size;
  } else {
    return m_global_mini_batch_size;
  }
}

int generic_data_reader::get_next_position() const {
  /// Is the mini-batch that is finishing corresponds to the second to
  /// last mini-batch, take the proper (possibly reduced) step to
  /// setup for the last mini-batch
  if (m_loaded_mini_batch_idx >= (m_num_iterations_per_epoch-2)) {
    return m_current_pos + m_stride_to_last_mini_batch;
  } else {
    return m_current_pos + m_stride_to_next_mini_batch;
  }
}

void generic_data_reader::select_subset_of_data() {
  shuffle_indices();

  size_t count = get_absolute_sample_count();
  double use_percent = get_use_percent();
  if (count == 0 and use_percent == 0.0) {
      throw lbann_exception(
        std::string{} + __FILE__ + " " + std::to_string(__LINE__) +
        " :: generic_data_reader::select_subset_of_data() get_use_percent() "
        + "and get_absolute_sample_count() are both zero; exactly one "
        + "must be zero");
  }
  if (!(count == 0 or use_percent == 0.0)) {
      throw lbann_exception(
        std::string{} + __FILE__ + " " + std::to_string(__LINE__) +
        " :: generic_data_reader::select_subset_of_data() get_use_percent() "
        "and get_absolute_sample_count() are both non-zero; exactly one "
        "must be zero");
  }


  if (count != 0) {
    if(count > static_cast<size_t>(get_num_data())) {
      throw lbann_exception(
        std::string{} + __FILE__ + " " + std::to_string(__LINE__) +
        " :: generic_data_reader::select_subset_of_data() - absolute_sample_count=" +
        std::to_string(count) + " is > get_num_data=" +
        std::to_string(get_num_data()));
    }
    m_shuffled_indices.resize(get_absolute_sample_count());
  }

  if (use_percent) {
    m_shuffled_indices.resize(get_use_percent()*get_num_data());
  }

  long unused = get_validation_percent()*get_num_data(); //get_num_data() = m_shuffled_indices.size()
  long use_me = get_num_data() - unused;
  if (unused > 0) {
      m_unused_indices=std::vector<int>(m_shuffled_indices.begin() + use_me, m_shuffled_indices.end());
      m_shuffled_indices.resize(use_me);
    }

  if(!m_shuffle) {
    std::sort(m_shuffled_indices.begin(), m_shuffled_indices.end());
    std::sort(m_unused_indices.begin(), m_unused_indices.end());
  }
}

void generic_data_reader::use_unused_index_set() {
  m_shuffled_indices.swap(m_unused_indices);
  m_unused_indices.clear();
  std::vector<int>().swap(m_unused_indices); // Trick to force memory reallocation
}

/** \brief Given directory to store checkpoint files, write state to file and add to number of bytes written */
bool generic_data_reader::saveToCheckpointShared(persist& p, const char *name) const {
  // rank 0 writes the training state file
  if (p.get_rank() == 0) {
    char fieldname[1024];

    // Closest to non checkpoint run only saves m_current_pos

    snprintf(fieldname, sizeof(fieldname), "%s_current_mini_batch_idx", name);
    p.write_uint64(persist_type::train, fieldname, (uint64_t) m_current_mini_batch_idx);
    int size = m_shuffled_indices.size();

    // record size of ShuffleIndices
    snprintf(fieldname, sizeof(fieldname), "%s_data_size", name);
    p.write_uint64(persist_type::train, fieldname, (uint64_t) size);

    // TODO: each model may have a different position, need to gather and write these
    // record current position within training data
    snprintf(fieldname, sizeof(fieldname), "%s_data_position", name);
    p.write_uint64(persist_type::train, fieldname, (uint64_t) m_current_pos);

    // write list of indices
    snprintf(fieldname, sizeof(fieldname), "%s_data_indices", name);
    p.write_int32_contig(persist_type::train, fieldname, &m_shuffled_indices[0], (uint64_t) size);

    snprintf(fieldname, sizeof(fieldname), "%s_stride_to_last_mini_batch", name);
    p.write_uint64(persist_type::train, fieldname, (uint64_t) m_stride_to_last_mini_batch);

    snprintf(fieldname, sizeof(fieldname), "%s_stride_to_next_mini_batch", name);
    p.write_uint64(persist_type::train, fieldname, (uint64_t) m_stride_to_next_mini_batch);

    snprintf(fieldname, sizeof(fieldname), "%s_base_offset", name);
    p.write_uint64(persist_type::train, fieldname, (uint64_t) m_base_offset);

    snprintf(fieldname, sizeof(fieldname), "%s_model_offset", name);
    p.write_uint64(persist_type::train, fieldname, (uint64_t) m_model_offset);

    snprintf(fieldname, sizeof(fieldname), "%s_sample_stride", name);
    p.write_uint64(persist_type::train, fieldname, (uint64_t) m_sample_stride);

    snprintf(fieldname, sizeof(fieldname), "%s_iteration_stride", name);
    p.write_uint64(persist_type::train, fieldname, (uint64_t) m_iteration_stride);

    snprintf(fieldname, sizeof(fieldname), "%s_loaded_mini_batch_idx", name);
    p.write_uint64(persist_type::train, fieldname, (uint64_t) m_loaded_mini_batch_idx);

    snprintf(fieldname, sizeof(fieldname), "%s_reset_mini_batch_index", name);
    p.write_uint64(persist_type::train, fieldname, (uint64_t) m_reset_mini_batch_index);
    //printf("%d\n", m_current_mini_batch_idx);
    //printf("%d\n", m_shuffled_indices[0]);
    //printf("%d\n", m_model_offset);
  }
  return true;
}

/** \brief Given directory to store checkpoint files, read state from file and add to number of bytes read */
bool lbann::generic_data_reader::loadFromCheckpointShared(persist& p, const char *name) {
  // rank 0 reads the training state file
  if (p.get_rank() == 0) {
    char fieldname[1024];

    // Closest to non checkpoint run only loads m_current_pos

    // record minibatch index
    uint64_t val;
    snprintf(fieldname, sizeof(fieldname), "%s_current_mini_batch_idx", name);
    p.read_uint64(persist_type::train, fieldname, &val);
    m_current_mini_batch_idx = (int) val;

    snprintf(fieldname, sizeof(fieldname), "%s_data_size", name);
    p.read_uint64(persist_type::train, fieldname, &val);
    auto size = (int) val;

    // get current position within data
    snprintf(fieldname, sizeof(fieldname), "%s_data_position", name);
    p.read_uint64(persist_type::train, fieldname, &val);
    m_current_pos = (int) val;
    //resize shuffled index array to hold values
    m_shuffled_indices.resize(size);

     //read list of indices
    snprintf(fieldname, sizeof(fieldname), "%s_data_indices", name);
    p.read_int32_contig(persist_type::train, fieldname, &m_shuffled_indices[0], (uint64_t) size);

    /* Everything below is things i have tried loading to see if it was needed. No impact as far as I could tell*/
    snprintf(fieldname, sizeof(fieldname), "%s_stride_to_last_mini_batch", name);
    p.read_uint64(persist_type::train, fieldname, &val);
    m_stride_to_last_mini_batch = (int) val;

    snprintf(fieldname, sizeof(fieldname), "%s_stride_to_next_mini_batch", name);
    p.read_uint64(persist_type::train, fieldname, &val);
    m_stride_to_next_mini_batch = (int) val;

    snprintf(fieldname, sizeof(fieldname), "%s_base_offset", name);
    p.read_uint64(persist_type::train, fieldname, &val);
    m_base_offset = (int) val;

    snprintf(fieldname, sizeof(fieldname), "%s_model_offset", name);
    p.read_uint64(persist_type::train, fieldname, &val);
    m_model_offset = (int) val;

    snprintf(fieldname, sizeof(fieldname), "%s_sample_stride", name);
    p.read_uint64(persist_type::train, fieldname, &val);
    m_sample_stride= (int) val;

    snprintf(fieldname, sizeof(fieldname), "%s_iteration_stride", name);
    p.read_uint64(persist_type::train, fieldname, &val);
    m_iteration_stride= (int) val;

    snprintf(fieldname, sizeof(fieldname), "%s_loaded_mini_batch_idx", name);
    p.read_uint64(persist_type::train, fieldname, &val);
    m_loaded_mini_batch_idx = (int) val;

    snprintf(fieldname, sizeof(fieldname), "%s_reset_mini_batch_index", name);
    p.read_uint64(persist_type::train, fieldname, &val);
    m_reset_mini_batch_index = (int) val;

    // get size of ShuffleIndices
    //
    //printf("%d\n", m_current_mini_batch_idx);
    //printf("%d\n", m_current_pos);
    //printf("%d\n", m_shuffled_indices[0]);
  }

  // broadcast minibatch index
  MPI_Bcast(&m_current_mini_batch_idx, 1, MPI_INT, 0, MPI_COMM_WORLD);

  MPI_Bcast(&m_stride_to_last_mini_batch, 1, MPI_INT, 0, MPI_COMM_WORLD);
  MPI_Bcast(&m_stride_to_next_mini_batch, 1, MPI_INT, 0, MPI_COMM_WORLD);
  MPI_Bcast(&m_base_offset, 1, MPI_INT, 0, MPI_COMM_WORLD);

  MPI_Bcast(&m_model_offset, 1, MPI_INT, 0, MPI_COMM_WORLD);

  MPI_Bcast(&m_sample_stride, 1, MPI_INT, 0, MPI_COMM_WORLD);
  MPI_Bcast(&m_iteration_stride, 1, MPI_INT, 0, MPI_COMM_WORLD);
  MPI_Bcast(&m_loaded_mini_batch_idx, 1, MPI_INT, 0, MPI_COMM_WORLD);
  MPI_Bcast(&m_reset_mini_batch_index, 1, MPI_INT, 0, MPI_COMM_WORLD);


  // TODO: with multiple readers, make this a scatter
  // broadcast current position
  MPI_Bcast(&m_current_pos, 1, MPI_INT, 0, MPI_COMM_WORLD);
  //printf("%d\n", m_current_pos);
  // broadcast values from rank 0
  int size = m_shuffled_indices.size();
  MPI_Bcast(&size, 1, MPI_INT, 0, MPI_COMM_WORLD);


    // resize shuffled index array to hold values
  if (p.get_rank() != 0) {
    m_shuffled_indices.resize(size);
  }

  /// broadcast index array
  MPI_Bcast(&m_shuffled_indices[0], size, MPI_INT, 0, MPI_COMM_WORLD);
  //set_initial_position();
  return true;
}

void generic_data_reader::set_file_dir(std::string s) {
  m_file_dir = s;
}

std::string generic_data_reader::get_file_dir() const {
  return m_file_dir;
}

void generic_data_reader::set_data_filename(std::string s) {
  m_data_fn = s;
}

std::string generic_data_reader::get_data_filename() const {
  if (m_data_fn == "") {
    throw lbann_exception(
      std::string{} + __FILE__ + " " + std::to_string(__LINE__) +
      " :: you apparently did not call set_data_filename; error!");
  }
  return m_data_fn;
}

void generic_data_reader::set_label_filename(std::string s) {
  m_label_fn = s;
}

std::string generic_data_reader::get_label_filename() const {
  if (m_label_fn == "") {
    throw lbann_exception(
      std::string{} + __FILE__ + " " + std::to_string(__LINE__) +
      " :: you apparently did not call set_label_filename; error!");
  }
  return m_label_fn;
}

void generic_data_reader::set_first_n(int n) {
  m_first_n = n;
}

void generic_data_reader::set_absolute_sample_count(size_t s) {
  m_absolute_sample_count = s;
}

size_t generic_data_reader::get_absolute_sample_count() const {
  return m_absolute_sample_count;
}


void generic_data_reader::set_validation_percent(double s) {
  if (s < 0 or s > 1.0) {
    throw lbann_exception(
      std::string{} + __FILE__ + " " + std::to_string(__LINE__) +
      " :: set_validation_percent() - must be: s >= 0, s <= 1.0; you passed: " +
      std::to_string(s));
  }
  m_validation_percent = s;
}


double generic_data_reader::get_validation_percent() const {
  return m_validation_percent;
}

void generic_data_reader::set_use_percent(double s) {
  if (s < 0 or s > 1.0) {
    throw lbann_exception(
      std::string{} + __FILE__ + " " + std::to_string(__LINE__) +
      " :: set_use_percent() - must be: s >= 0, s <= 1.0; you passed: " +
      std::to_string(s));
  }
  m_use_percent = s;
}


double generic_data_reader::get_use_percent() const {
  return m_use_percent;
}

void generic_data_reader::setup_data_store(model *m, lbann_comm *comm) {
  m_data_store = nullptr;
  generic_data_reader *the_reader = nullptr;

  if (dynamic_cast<imagenet_reader*>(this) != nullptr) {
    the_reader = dynamic_cast<imagenet_reader*>(this);
    m_data_store = new data_store_imagenet(comm, this, m);
  } else if (dynamic_cast<data_reader_merge_samples*>(this) != nullptr) {
    the_reader = dynamic_cast<data_reader_merge_samples*>(this);
    m_data_store = new data_store_merge_samples(comm, this, m);
  }
 
  //note: this is not an error, since data readers for a single model
  //      may be of different types (e.g, pilot2 has merge_samples and
  //      pilot2 readers), and it's possible that we don't want to use
  //      data store for one of these (possibly because the code
  //      has not been written. @todo revisit in future: should this
  //      be considered an error condition with thrown exception?
  if (the_reader == nullptr && m_master) {
    std::cerr << "WARNING: " << __FILE__ << " " << __LINE__
              << " dynamic_cast<imagenet_reader*> failed; NOT using data_store\n";
    return;
  }

  m_data_store->setup();

}

}  // namespace lbann<|MERGE_RESOLUTION|>--- conflicted
+++ resolved
@@ -255,16 +255,11 @@
         + " and there are " + std::to_string(m_shuffled_indices.size()) + " indices");
     }
 
-<<<<<<< HEAD
-    if (!fake) {
-      shuffle_indices();
-=======
     if (!m_save_minibatch_indices) {
       if (m_shuffle) {
         std::shuffle(m_shuffled_indices.begin(), m_shuffled_indices.end(),
                      get_data_seq_generator());
       }
->>>>>>> 7a20b802
       set_initial_position();
 
       if (m_data_store) {
