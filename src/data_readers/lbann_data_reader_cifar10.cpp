--- conflicted
+++ resolved
@@ -33,16 +33,6 @@
 using namespace lbann;
 
 
-<<<<<<< HEAD
-cifar10_reader::cifar10_reader(int batchSize, bool shuffle) 
-	: m_image_width(32), m_image_height(32), m_image_num_channels(3),
-    generic_data_reader(batchSize, shuffle)
-{
-}
-
-cifar10_reader::cifar10_reader(const cifar10_reader &source) 
-  : generic_data_reader((const generic_data_reader&) source),
-=======
 cifar10_reader::cifar10_reader(int batchSize, bool shuffle)
   : generic_data_reader(batchSize, shuffle),
     m_image_width(32), m_image_height(32), m_image_num_channels(3) {
@@ -51,17 +41,12 @@
 cifar10_reader::cifar10_reader(const cifar10_reader& source)
   : generic_data_reader((const generic_data_reader&) source),
     m_data(source.m_data),
->>>>>>> 59bc798b
     m_image_width(source.m_image_width),
     m_image_height(source.m_image_height),
     m_image_num_channels(source.m_image_num_channels) {
 }
 
-<<<<<<< HEAD
-cifar10_reader & cifar10_reader::operator=(const cifar10_reader &source) {
-=======
 cifar10_reader& cifar10_reader::operator=(const cifar10_reader& source) {
->>>>>>> 59bc798b
   // check for self-assignment
   if (this == &source) {
     return *this;
@@ -76,16 +61,9 @@
   return (*this);
 }
 
-<<<<<<< HEAD
-cifar10_reader::~cifar10_reader() { }
-
-void cifar10_reader::load()
-{
-=======
 cifar10_reader::~cifar10_reader(void) { }
 
 void cifar10_reader::load(void) {
->>>>>>> 59bc798b
   stringstream err;
 
   //open data file
@@ -137,12 +115,7 @@
 }
 
 
-<<<<<<< HEAD
-int lbann::cifar10_reader::fetch_data(Mat &X)
-{
-=======
 int lbann::cifar10_reader::fetch_data(Mat& X) {
->>>>>>> 59bc798b
   stringstream err;
 
   if(!generic_data_reader::position_valid()) {
