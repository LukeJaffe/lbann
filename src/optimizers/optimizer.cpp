--- conflicted
+++ resolved
@@ -49,29 +49,15 @@
     m_gradient(other.m_gradient),
     #ifdef LBANN_HAS_CUDNN
     m_gradient_d(other.m_gradient_d),
-<<<<<<< HEAD
     #endif // LBANN_HAS_CUDNN
     m_gradient_staging(other.m_gradient_staging),
     #ifdef LBANN_HAS_CUDNN
     m_gradient_staging_d(other.m_gradient_staging_d),
     #endif // LBANN_HAS_CUDNN
-=======
-    #endif // LBANN_HAS_CUDNN
-    m_gradient_staging(other.m_gradient_staging),
-    #ifdef LBANN_HAS_CUDNN
-    m_gradient_staging_d(other.m_gradient_staging_d),
-    #endif // LBANN_HAS_CUDNN
->>>>>>> 0d3ebd39
     m_gradient_allreduce_needed(other.m_gradient_allreduce_needed),
     m_gradient_allreduce_started(other.m_gradient_allreduce_started),
     m_gradient_allreduce_finished(other.m_gradient_allreduce_finished),
     m_step_time(other.m_step_time)
-<<<<<<< HEAD
-    #ifdef LBANN_NBALLREDUCE_GRADIENT
-    , m_gradient_allreduce_started(other.m_gradient_allreduce_started)
-    #endif  // LBANN_NBALLREDUCE_GRADIENT
-=======
->>>>>>> 0d3ebd39
 {
   if (m_gradient != nullptr) {
     m_gradient = m_gradient->Copy();
@@ -150,7 +136,17 @@
     throw lbann_exception(err.str());
   }
 
-<<<<<<< HEAD
+  // Check if all gradient sources have made contributions
+  m_gradient_sources.erase(nullptr);
+  if (!m_gradient_sources.empty()) {
+    std::stringstream err;
+    err << __FILE__ << " " << __LINE__ << " :: "
+        << "attempted to access gradient before all gradient sources "
+        << "have made contributions "
+        << "(missing " << m_gradient_sources.size() << " sources)";
+    throw lbann_exception(err.str());
+  }
+
   // Perform allreduce on staging matrix if needed
   if (m_gradient_allreduce_needed && !m_gradient_allreduce_started) {
     start_gradient_staging_allreduce();
@@ -170,38 +166,6 @@
       #endif // LBANN_HAS_CUDNN
     }
   }
-=======
-  // Check if all gradient sources have made contributions
-  m_gradient_sources.erase(nullptr);
-  if (!m_gradient_sources.empty()) {
-    std::stringstream err;
-    err << __FILE__ << " " << __LINE__ << " :: "
-        << "attempted to access gradient before all gradient sources "
-        << "have made contributions "
-        << "(missing " << m_gradient_sources.size() << " sources)";
-    throw lbann_exception(err.str());
-  }
-
-  // Perform allreduce on staging matrix if needed
-  if (m_gradient_allreduce_needed && !m_gradient_allreduce_started) {
-    start_gradient_staging_allreduce();
-  }
-  if (m_gradient_allreduce_started && !m_gradient_allreduce_finished) {
-    #ifdef LBANN_NBALLREDUCE_GRADIENT
-    m_comm->wait(m_gradient_allreduce_req);
-    #endif // LBANN_NBALLREDUCE_GRADIENT
-    m_gradient_allreduce_finished = true;
-  }
-  if (m_gradient_allreduce_needed) {
-    if (m_cudnn == nullptr) {
-      add_to_gradient(*m_gradient_staging);
-    } else {
-      #ifdef LBANN_HAS_CUDNN
-      add_to_gradient(m_gradient_staging_d);
-      #endif // LBANN_HAS_CUDNN
-    }
-  }
->>>>>>> 0d3ebd39
   m_gradient_allreduce_needed = false;
   m_gradient_allreduce_started = false;
   m_gradient_allreduce_finished = false;
@@ -237,7 +201,17 @@
     throw lbann_exception(err.str());
   }
 
-<<<<<<< HEAD
+  // Check if all gradient sources have made contributions
+  m_gradient_sources.erase(nullptr);
+  if (!m_gradient_sources.empty()) {
+    std::stringstream err;
+    err << __FILE__ << " " << __LINE__ << " :: "
+        << "attempted to access gradient before all gradient sources "
+        << "have made contributions "
+        << "(missing " << m_gradient_sources.size() << " sources)";
+    throw lbann_exception(err.str());
+  }
+
   // Perform allreduce on staging matrix if needed
   if (m_gradient_allreduce_needed && !m_gradient_allreduce_started) {
     start_gradient_staging_allreduce();
@@ -251,32 +225,6 @@
   if (m_gradient_allreduce_needed) {
     add_to_gradient(m_gradient_staging_d);
   }
-=======
-  // Check if all gradient sources have made contributions
-  m_gradient_sources.erase(nullptr);
-  if (!m_gradient_sources.empty()) {
-    std::stringstream err;
-    err << __FILE__ << " " << __LINE__ << " :: "
-        << "attempted to access gradient before all gradient sources "
-        << "have made contributions "
-        << "(missing " << m_gradient_sources.size() << " sources)";
-    throw lbann_exception(err.str());
-  }
-
-  // Perform allreduce on staging matrix if needed
-  if (m_gradient_allreduce_needed && !m_gradient_allreduce_started) {
-    start_gradient_staging_allreduce();
-  }
-  if (m_gradient_allreduce_started && !m_gradient_allreduce_finished) {
-    #ifdef LBANN_NBALLREDUCE_GRADIENT
-    m_comm->wait(m_gradient_allreduce_req);
-    #endif // LBANN_NBALLREDUCE_GRADIENT
-    m_gradient_allreduce_finished = true;
-  }
-  if (m_gradient_allreduce_needed) {
-    add_to_gradient(m_gradient_staging_d);
-  }
->>>>>>> 0d3ebd39
   m_gradient_allreduce_needed = false;
   m_gradient_allreduce_started = false;
   m_gradient_allreduce_finished = false;
@@ -415,7 +363,6 @@
         m_gradient_staging_d.zero();
         #endif // LBANN_HAS_CUDNN
       }
-<<<<<<< HEAD
     }
     m_gradient_allreduce_needed = true;
 
@@ -438,36 +385,6 @@
       #endif // LBANN_HAS_CUDNN
     }
 
-    #ifdef LBANN_NBALLREDUCE_GRADIENT
-    /// @todo Handle shared weights
-    if (!m_gradient_allreduce_started) {
-      start_gradient_staging_allreduce();
-    }
-    #endif // LBANN_NBALLREDUCE_GRADIENT
-=======
-    }
-    m_gradient_allreduce_needed = true;
-
-    // Add to staging matrix
-    if (m_cudnn == nullptr) {
-      El::Axpy(scale, gradient, *m_gradient_staging);
-    } else {
-      #ifndef LBANN_HAS_CUDNN
-      throw lbann_exception("optimizer: cuDNN not detected");
-      #else
-      cudnn::matrix gradient_d(m_cudnn,
-                               gradient.LocalHeight(),
-                               gradient.LocalWidth());
-      gradient_d.zero();
-      m_cudnn->copy_to_gpu(0,
-                           gradient_d.get_data(0),
-                           gradient.LockedMatrix(),
-                           gradient_d.get_leading_dim());
-      add_to_gradient_staging(gradient_d, scale);
-      #endif // LBANN_HAS_CUDNN
-    }
->>>>>>> 0d3ebd39
-
   }
 }
 #ifdef LBANN_HAS_CUDNN
@@ -508,16 +425,6 @@
                                 m_gradient_staging_d.get_data(i), 1));
     }
 
-<<<<<<< HEAD
-    #ifdef LBANN_NBALLREDUCE_GRADIENT
-    /// @todo Handle shared weights
-    if (!m_gradient_allreduce_started) {
-      start_gradient_staging_allreduce();
-    }
-    #endif // LBANN_NBALLREDUCE_GRADIENT
-
-=======
->>>>>>> 0d3ebd39
   }
 }
 #endif // LBANN_HAS_CUDNN
