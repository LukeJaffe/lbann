////////////////////////////////////////////////////////////////////////////////
// Copyright (c) 2014-2016, Lawrence Livermore National Security, LLC.
// Produced at the Lawrence Livermore National Laboratory.
// Written by the LBANN Research Team (B. Van Essen, et al.) listed in
// the CONTRIBUTORS file. <lbann-dev@llnl.gov>
//
// LLNL-CODE-697807.
// All rights reserved.
//
// This file is part of LBANN: Livermore Big Artificial Neural Network
// Toolkit. For details, see http://software.llnl.gov/LBANN or
// https://github.com/LLNL/LBANN.
//
// Licensed under the Apache License, Version 2.0 (the "Licensee"); you
// may not use this file except in compliance with the License.  You may
// obtain a copy of the License at:
//
// http://www.apache.org/licenses/LICENSE-2.0
//
// Unless required by applicable law or agreed to in writing, software
// distributed under the License is distributed on an "AS IS" BASIS,
// WITHOUT WARRANTIES OR CONDITIONS OF ANY KIND, either express or
// implied. See the License for the specific language governing
// permissions and limitations under the license.
//
// lbann_optimizer .hpp .cpp - Abstract optimizer class
////////////////////////////////////////////////////////////////////////////////

#include "lbann/optimizers/optimizer.hpp"
#include "lbann/utils/cublas_wrapper.hpp"
#include "lbann/utils/timer.hpp"

namespace lbann {

optimizer::optimizer(lbann_comm *comm, DataType learning_rate)
  : m_comm(comm),
    m_cudnn(nullptr),
    m_weights(nullptr),
    m_learning_rate(learning_rate),
    m_gradient(nullptr),
    m_cpu_gradient_is_nonzero(false),
    m_cpu_staging_is_nonzero(false),
    m_staging(nullptr)
#ifdef LBANN_HAS_CUDNN
  ,
    m_gpu_gradient_is_nonzero(false),
    m_gpu_staging_is_nonzero(false)
#endif // LBANN_HAS_CUDNN
{}

optimizer::optimizer(const optimizer& other)
  : m_comm(other.m_comm),
    m_cudnn(other.m_cudnn),
    m_weights(other.m_weights),
    m_learning_rate(other.m_learning_rate),
    m_gradient(other.m_gradient),
    m_cpu_gradient_is_nonzero(other.m_cpu_gradient_is_nonzero),
    m_cpu_staging_is_nonzero(other.m_cpu_staging_is_nonzero),
    m_staging(other.m_staging)
    #ifdef LBANN_HAS_CUDNN
    ,
    m_gpu_gradient_is_nonzero(other.m_gpu_gradient_is_nonzero),
    m_gpu_staging_is_nonzero(other.m_gpu_staging_is_nonzero)
    #endif // LBANN_HAS_CUDNN
    , m_step_time(other.m_step_time)
    #ifdef LBANN_NBALLREDUCE_GRADIENT
    , m_allreduce_started(other.m_allreduce_started)
    #endif  // LBANN_NBALLREDUCE_GRADIENT
{
  if (m_gradient != nullptr) { m_gradient = m_gradient->Copy(); }
  if (m_staging != nullptr)  { m_staging = m_staging->Copy(); }
  #ifdef LBANN_HAS_CUDNN
  if (m_cudnn != nullptr && other.m_weights != nullptr) {
    const int height = other.m_weights->get_height();
    const int width = other.m_weights->get_width();
    m_gradient_d = m_cudnn->copy(other.m_gradient_d, height, width);
    m_staging_d = m_cudnn->copy(other.m_staging_d, height, width);
  }
  #endif // LBANN_HAS_CUDNN
}

optimizer& optimizer::operator=(const optimizer& other) {
  m_comm = other.m_comm;
  m_cudnn = other.m_cudnn;
  m_weights = other.m_weights;
  m_learning_rate = other.m_learning_rate;
  m_step_time = other.m_step_time;
  #ifdef LBANN_NBALLREDUCE_GRADIENT
  m_allreduce_started = other.m_allreduce_started;
  #endif  // LBANN_NBALLREDUCE_GRADIENT

  // Copy matrices
  #define COPY_MATRIX(src, dst)                 \
    do {                                        \
      if(src != nullptr && dst != nullptr) {    \
        El::Copy(*src, *dst);                   \
      }                                         \
      if(src != nullptr && dst == nullptr) {    \
        dst = src->Copy();                      \
      }                                         \
      if(src == nullptr && dst != nullptr) {    \
        delete dst;                             \
        dst = nullptr;                          \
      }                                         \
    } while(false)
    COPY_MATRIX(other.m_gradient, m_gradient);
    COPY_MATRIX(other.m_staging, m_staging);
  #undef COPY_MATRIX

  // Copy GPU data
  #ifdef LBANN_HAS_CUDNN
  if (m_cudnn != nullptr && other.m_weights != nullptr) {
    const int height = other.m_weights->get_height();
    const int width = other.m_weights->get_width();
    m_cudnn->deallocate_on_gpus(m_gradient_d);
    m_cudnn->deallocate_on_gpus(m_staging_d);
    m_gradient_d = m_cudnn->copy(other.m_gradient_d, height, width);
    m_staging_d = m_cudnn->copy(other.m_staging_d, height, width);
  }
  #endif // LBANN_HAS_CUDNN

  return *this;
}

optimizer::~optimizer() {
  if (m_gradient != nullptr) { delete m_gradient; }
  if (m_staging != nullptr)  { delete m_staging; }
  #ifdef LBANN_HAS_CUDNN
  if (m_cudnn != nullptr) {
    m_cudnn->deallocate_on_gpus(m_gradient_d);
    m_cudnn->deallocate_on_gpus(m_staging_d);
  }
  #endif // LBANN_HAS_CUDNN
}

std::string optimizer::get_description() const {
  std::stringstream ss;
  ss << get_type();
  if (m_weights != nullptr) {
    ss << " (optimizing " << m_weights->get_name() << ")";
  }
  ss << "; learning_rate=" << m_learning_rate;
  return ss.str();
}

weights& optimizer::get_weights() {
  if (!is_initialized()) {
    std::stringstream err;
    err << __FILE__ << " " << __LINE__ << " :: "
        << "attempted to access the weights being optimized before they are set";
    throw lbann_exception(err.str());
  }
  return *m_weights;
}

AbsDistMat& optimizer::get_gradient() {

  // Check if gradient is initialized
  if (!is_initialized()) {
    std::stringstream err;
    err << __FILE__ << " " << __LINE__ << " :: "
        << "attempted to access gradients before they are set up";
    throw lbann_exception(err.str());
  }

  // Accumulate CPU allreduce staging matrix
  if (m_cpu_staging_is_nonzero) {
#ifdef LBANN_NBALLREDUCE_GRADIENT
    if (m_allreduce_started) {
      // Complete in-progress non-blocking allreduce.
      m_comm->wait(m_allreduce_req);
      m_allreduce_started = false;
    } else {
      m_comm->allreduce(*m_staging, m_staging->RedundantComm());
    }
#else
    m_comm->allreduce(*m_staging, m_staging->RedundantComm());
#endif  // LBANN_NBALLREDUCE_GRADIENT
    add_to_gradient(*m_staging);
    El::Zero(*m_staging);
    m_cpu_staging_is_nonzero = false;
  }

<<<<<<< HEAD
#if LBANN_HAS_CUDNN
=======
#ifdef LBANN_HAS_CUDNN
>>>>>>> 5869cf6e

  // Get matrix dimensions
  const int height = m_weights->get_height();
  const int width = m_weights->get_width();

  // Accumulate GPU allreduce staging matrix
  if (m_gpu_staging_is_nonzero) {
    m_cudnn->global_allreduce_on_gpus(m_staging_d,
                                      height,
                                      width,
                                      m_gradient->RedundantComm());
    add_to_gradient_gpu(m_staging_d);
    m_cudnn->clear_on_gpus(m_staging_d, height, width);
    m_gpu_staging_is_nonzero = false;
  }

  // Accumulate gradient in CPU
  if (m_gpu_gradient_is_nonzero) {
    m_cudnn->copy_from_gpu(0,
                           m_staging->Matrix(),
                           m_gradient_d[0]);
    m_cudnn->clear_on_gpus(m_gradient_d, height, width);
    m_cudnn->synchronize();
    add_to_gradient(*m_staging);
    El::Zero(*m_staging);
    m_gpu_gradient_is_nonzero = false;
  }

#endif // LBANN_HAS_CUDNN

  // Return full gradient
  return *m_gradient;

}

<<<<<<< HEAD
#if LBANN_HAS_CUDNN
=======
#ifdef LBANN_HAS_CUDNN
>>>>>>> 5869cf6e
std::vector<DataType*> optimizer::get_gradient_gpu() {

  // Check if gradient is initialized
  if (!is_initialized()) {
    std::stringstream err;
    err << __FILE__ << " " << __LINE__ << " :: "
        << "attempted to access gradients before they are set up";
    throw lbann_exception(err.str());
  }
  if (m_cudnn == nullptr) {
    std::stringstream err;
    err << __FILE__ << " " << __LINE__ << " :: "
        << "attempted to get GPU gradient, but GPU is not set up";
    throw lbann_exception(err.str());
  }

  // Get matrix dimensions
  const int height = m_weights->get_height();
  const int width = m_weights->get_width();

  // Accumulate GPU allreduce staging matrix
  if (m_gpu_staging_is_nonzero) {
    m_cudnn->global_allreduce_on_gpus(m_staging_d,
                                      height,
                                      width,
                                      m_gradient->RedundantComm());
    add_to_gradient_gpu(m_staging_d);
    m_cudnn->clear_on_gpus(m_staging_d, height, width);
    m_gpu_staging_is_nonzero = false;
  }

  // Accumulate CPU allreduce staging matrix
  if (m_cpu_staging_is_nonzero) {
    m_comm->allreduce(*m_staging,
                      m_staging->RedundantComm());
    add_to_gradient(*m_staging);
    El::Zero(*m_staging);
    m_cpu_staging_is_nonzero = false;
  }

  // Accumulate gradient in GPU
  if (m_cpu_gradient_is_nonzero) {
    m_cudnn->broadcast_to_gpus(m_staging_d,
                               m_gradient->LockedMatrix());
    m_cudnn->synchronize();
    add_to_gradient_gpu(m_staging_d);
    El::Zero(*m_gradient);
    m_cudnn->clear_on_gpus(m_staging_d, height, width);
    m_cpu_gradient_is_nonzero = false;
  }

  // Return full gradient
  return m_gradient_d;

}
#endif // LBANN_HAS_CUDNN

void optimizer::clear_gradient() {

  // Check if gradient is initialized
  if (!is_initialized()) {
    std::stringstream err;
    err << __FILE__ << " " << __LINE__ << " :: "
        << "attempted to access gradients before they are set up";
    throw lbann_exception(err.str());
  }

  // Zero out matrices
  El::Zero(*m_gradient);
  El::Zero(*m_staging);
<<<<<<< HEAD
#if LBANN_HAS_CUDNN
=======
#ifdef LBANN_HAS_CUDNN
>>>>>>> 5869cf6e
  if (m_cudnn != nullptr) {
    m_cudnn->clear_on_gpus(m_gradient_d,
                           m_weights->get_height(),
                           m_weights->get_width());
    m_cudnn->clear_on_gpus(m_staging_d,
                           m_weights->get_height(),
                           m_weights->get_width());
  }
#endif // LBANN_HAS_CUDNN

  // Reset flags
  m_cpu_gradient_is_nonzero = false;
  m_cpu_staging_is_nonzero = false;
<<<<<<< HEAD
#if LBANN_HAS_CUDNN
=======
#ifdef LBANN_HAS_CUDNN
>>>>>>> 5869cf6e
  m_gpu_gradient_is_nonzero = false;
  m_gpu_staging_is_nonzero = false;
#endif // LBANN_HAS_CUDNN

}

void optimizer::add_to_gradient(const AbsDistMat& gradient,
                                DataType scale) {
  if (!is_initialized()) {
    std::stringstream err;
    err << __FILE__ << " " << __LINE__ << " :: "
        << "attempted to access gradients before they are set up";
    throw lbann_exception(err.str());
  }
  if (scale != DataType(0)) {
    El::Axpy(scale, gradient, *m_gradient);
    m_cpu_gradient_is_nonzero = true;
  }
}

void optimizer::stage_gradient_for_accumulation(const AbsDistMat& gradient,
                                                DataType scale) {
  if (!is_initialized()) {
    std::stringstream err;
    err << __FILE__ << " " << __LINE__ << " :: "
        << "attempted to access gradients before they are set up";
    throw lbann_exception(err.str());
  }
  if (scale != DataType(0)) {
    El::Axpy(scale, gradient, *m_staging);
    m_cpu_staging_is_nonzero = true;
#ifdef LBANN_NBALLREDUCE_GRADIENT
    // TODO: Does not handle case where weights are shared and this is called
    // multiple times.
    if (m_allreduce_started) {
      std::stringstream err;
      err << __FILE__ << " " << __LINE__ << " :: "
          << "attempted to start non-blocking allreduce twice";
      throw lbann_exception(err.str());
    }
    m_comm->nb_allreduce(*m_staging, m_staging->RedundantComm(),
                         m_allreduce_req);
    m_allreduce_started = true;
#endif  // LBANN_NBALLREDUCE_GRADIENT
  }
}

<<<<<<< HEAD
#if LBANN_HAS_CUDNN
=======
#ifdef LBANN_HAS_CUDNN
>>>>>>> 5869cf6e

void optimizer::add_to_gradient_gpu(const std::vector<DataType*>& gradient,
                                    DataType scale) {
  if (!is_initialized()) {
    std::stringstream err;
    err << __FILE__ << " " << __LINE__ << " :: "
        << "attempted to access gradients before they are set up";
    throw lbann_exception(err.str());
  }
  if (m_cudnn == nullptr) {
    std::stringstream err;
    err << __FILE__ << " " << __LINE__ << " :: "
        << "attempted to add to GPU gradient, but GPU is not set up";
    throw lbann_exception(err.str());
  }
  if (scale != DataType(0)) {
    const int num_gpus = m_cudnn->get_num_gpus();
    for(int i=0; i<num_gpus; ++i) {
      CHECK_CUDA(cudaSetDevice(m_cudnn->get_gpu(i)));
      CHECK_CUBLAS(cublas::axpy(m_cudnn->get_cublas_handle(i),
                                m_weights->get_height() * m_weights->get_width(),
                                scale, gradient[i], 1,
                                m_gradient_d[i], 1));
    }
    m_gpu_gradient_is_nonzero = true;
  }
}

void optimizer::stage_gradient_for_accumulation_gpu(const std::vector<DataType*>& gradient,
                                                    DataType scale) {
  if (!is_initialized()) {
    std::stringstream err;
    err << __FILE__ << " " << __LINE__ << " :: "
        << "attempted to access gradients before they are set up";
    throw lbann_exception(err.str());
  }
  if (m_cudnn == nullptr) {
    std::stringstream err;
    err << __FILE__ << " " << __LINE__ << " :: "
        << "attempted to add to GPU gradient, but GPU is not set up";
    throw lbann_exception(err.str());
  }
  if (scale != DataType(0)) {
    const int num_gpus = m_cudnn->get_num_gpus();
    for(int i=0; i<num_gpus; ++i) {
      CHECK_CUDA(cudaSetDevice(m_cudnn->get_gpu(i)));
      CHECK_CUBLAS(cublas::axpy(m_cudnn->get_cublas_handle(i),
                                m_weights->get_height() * m_weights->get_width(),
                                scale, gradient[i], 1,
                                m_staging_d[i], 1));
    }
    m_gpu_staging_is_nonzero = true;
  }
}

#endif // LBANN_HAS_CUDNN

void optimizer::setup(weights& w) {
  if (is_initialized()) {
    std::stringstream err;
    err << __FILE__ << " " << __LINE__ << " :: "
        << "attempted to setup an optimizer that is already set up";
    throw lbann_exception(err.str());
  }
  set_weights(w);

  // Initialize matrices
  const int height = m_weights->get_height();
  const int width = m_weights->get_width();
  const AbsDistMat& values = m_weights->get_values();

  m_gradient = values.Construct(values.Grid(), values.Root());
  m_staging = values.Construct(values.Grid(), values.Root());
  El::Zeros(*m_gradient, height, width);
  El::Zeros(*m_staging, height, width);

  // Initialize GPU
  m_cudnn = m_weights->m_cudnn;
  if (m_cudnn != nullptr) {
#ifdef LBANN_HAS_CUDNN
    m_cudnn->allocate_on_gpus(m_gradient_d, height, width);
    m_cudnn->allocate_on_gpus(m_staging_d, height, width);
#endif // LBANN_HAS_CUDNN
  }

  // Initialize with zero gradient
  clear_gradient();

}

void optimizer::step() {
  if (!is_initialized()) {
    std::stringstream err;
    err << __FILE__ << " " << __LINE__ << " :: "
        << "optimizer must be set up before performing optimization step";
    throw lbann_exception(err.str());
  }

  double step_start = get_time();
  // Apply optimization step
  if (m_cudnn != nullptr) {
<<<<<<< HEAD
  #if LBANN_HAS_CUDNN
=======
  #ifdef LBANN_HAS_CUDNN
>>>>>>> 5869cf6e
    std::vector<DataType*> values_d = m_weights->m_values_d;
    std::vector<DataType*> gradient_d = get_gradient_gpu();
    step_compute_gpu(values_d, gradient_d);
  #endif // LBANN_HAS_CUDNN
  } else {
    m_weights->get_values(); // Move data to CPU
    AbsDistMat& values = *m_weights->m_values;
    const AbsDistMat& gradient = get_gradient();
    step_compute(values, gradient);
  }

  // Clear gradients
  clear_gradient();

  m_step_time += get_time() - step_start;

}

#ifdef LBANN_HAS_CUDNN
void optimizer::step_compute_gpu(std::vector<DataType*> values_d,
                                 std::vector<DataType*> gradient_d) {
  m_cudnn->copy_from_gpu(0, m_weights->m_values->Matrix(), values_d[0]);
  m_cudnn->copy_from_gpu(0, m_gradient->Matrix(), gradient_d[0]);
  m_cudnn->synchronize();
  step_compute(*m_weights->m_values, *m_gradient);
  m_cudnn->broadcast_to_gpus(values_d, m_weights->m_values->LockedMatrix());
}
#endif // LBANN_HAS_CUDNN

//************************************************************************
// Checkpointing
//************************************************************************

bool optimizer::save_to_checkpoint_shared(persist& p, std::string m_name) {
  //  m_learning_rate;
  /** Running count of the time spent in step(). */
  //  double m_step_time = 0.0;
  p.write_datatype(persist_type::train, "learning_rate", m_learning_rate);
  return true;
}

bool optimizer::load_from_checkpoint_shared(persist& p, std::string m_name) {
  p.read_datatype(persist_type::train, "learning_rate", &m_learning_rate);
  MPI_Bcast(&m_learning_rate, 1, MPI_FLOAT, 0, MPI_COMM_WORLD);
  return true;
}
}  // namespace lbann<|MERGE_RESOLUTION|>--- conflicted
+++ resolved
@@ -181,11 +181,7 @@
     m_cpu_staging_is_nonzero = false;
   }
 
-<<<<<<< HEAD
-#if LBANN_HAS_CUDNN
-=======
-#ifdef LBANN_HAS_CUDNN
->>>>>>> 5869cf6e
+#ifdef LBANN_HAS_CUDNN
 
   // Get matrix dimensions
   const int height = m_weights->get_height();
@@ -221,11 +217,7 @@
 
 }
 
-<<<<<<< HEAD
-#if LBANN_HAS_CUDNN
-=======
-#ifdef LBANN_HAS_CUDNN
->>>>>>> 5869cf6e
+#ifdef LBANN_HAS_CUDNN
 std::vector<DataType*> optimizer::get_gradient_gpu() {
 
   // Check if gradient is initialized
@@ -296,11 +288,7 @@
   // Zero out matrices
   El::Zero(*m_gradient);
   El::Zero(*m_staging);
-<<<<<<< HEAD
-#if LBANN_HAS_CUDNN
-=======
-#ifdef LBANN_HAS_CUDNN
->>>>>>> 5869cf6e
+#ifdef LBANN_HAS_CUDNN
   if (m_cudnn != nullptr) {
     m_cudnn->clear_on_gpus(m_gradient_d,
                            m_weights->get_height(),
@@ -314,11 +302,7 @@
   // Reset flags
   m_cpu_gradient_is_nonzero = false;
   m_cpu_staging_is_nonzero = false;
-<<<<<<< HEAD
-#if LBANN_HAS_CUDNN
-=======
-#ifdef LBANN_HAS_CUDNN
->>>>>>> 5869cf6e
+#ifdef LBANN_HAS_CUDNN
   m_gpu_gradient_is_nonzero = false;
   m_gpu_staging_is_nonzero = false;
 #endif // LBANN_HAS_CUDNN
@@ -366,11 +350,7 @@
   }
 }
 
-<<<<<<< HEAD
-#if LBANN_HAS_CUDNN
-=======
-#ifdef LBANN_HAS_CUDNN
->>>>>>> 5869cf6e
+#ifdef LBANN_HAS_CUDNN
 
 void optimizer::add_to_gradient_gpu(const std::vector<DataType*>& gradient,
                                     DataType scale) {
@@ -472,11 +452,7 @@
   double step_start = get_time();
   // Apply optimization step
   if (m_cudnn != nullptr) {
-<<<<<<< HEAD
-  #if LBANN_HAS_CUDNN
-=======
   #ifdef LBANN_HAS_CUDNN
->>>>>>> 5869cf6e
     std::vector<DataType*> values_d = m_weights->m_values_d;
     std::vector<DataType*> gradient_d = get_gradient_gpu();
     step_compute_gpu(values_d, gradient_d);
