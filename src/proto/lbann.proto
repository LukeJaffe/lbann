--- conflicted
+++ resolved
@@ -803,11 +803,8 @@
    StopGradient stop_gradient = 320;
    InTopK in_top_k = 324;
    Sort sort = 325;
-<<<<<<< HEAD
-   SafeInv safe_inv = 326;
-=======
    WeightsLayer weights_layer = 326;
->>>>>>> 5625917a
+   SafeInv safe_inv = 327;
 
    // Learning layers
    FullyConnected fully_connected = 11;
