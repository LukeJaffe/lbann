--- conflicted
+++ resolved
@@ -736,13 +736,10 @@
    Crop crop = 316;
    CategoricalRandom categorical_random = 317;
    DiscreteRandom discrete_random = 318;
-<<<<<<< HEAD
    Dummy dummy = 319;
-=======
-   StopGradient stop_gradient = 319;
-   Max max = 320;
-   Min min = 321;
->>>>>>> 0fa25706
+   StopGradient stop_gradient = 320;
+   Max max = 321;
+   Min min = 322;
 
    // learning Layers
    FullyConnected fully_connected = 11;
@@ -1003,10 +1000,9 @@
   string dims = 2;
 }
 
-<<<<<<< HEAD
 message Dummy {
 }
-=======
+
 message StopGradient {
 }
 
@@ -1016,7 +1012,6 @@
 message Min {
 }
 
->>>>>>> 0fa25706
 /////////////////////
 // learning Layers //
 /////////////////////
