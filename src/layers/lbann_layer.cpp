////////////////////////////////////////////////////////////////////////////////
// Copyright (c) 2014-2016, Lawrence Livermore National Security, LLC.
// Produced at the Lawrence Livermore National Laboratory.
// Written by the LBANN Research Team (B. Van Essen, et al.) listed in
// the CONTRIBUTORS file. <lbann-dev@llnl.gov>
//
// LLNL-CODE-697807.
// All rights reserved.
//
// This file is part of LBANN: Livermore Big Artificial Neural Network
// Toolkit. For details, see http://software.llnl.gov/LBANN or
// https://github.com/LLNL/LBANN.
//
// Licensed under the Apache License, Version 2.0 (the "Licensee"); you
// may not use this file except in compliance with the License.  You may
// obtain a copy of the License at:
//
// http://www.apache.org/licenses/LICENSE-2.0
//
// Unless required by applicable law or agreed to in writing, software
// distributed under the License is distributed on an "AS IS" BASIS,
// WITHOUT WARRANTIES OR CONDITIONS OF ANY KIND, either express or
// implied. See the License for the specific language governing
// permissions and limitations under the license.
//
// lbann_layer .hpp .cpp - Parent class for all layer types
////////////////////////////////////////////////////////////////////////////////

#include "lbann/layers/lbann_layer.hpp"
#include "lbann/utils/lbann_timer.hpp"
#include "lbann/models/lbann_model.hpp"
#include "lbann/io/lbann_file_io.hpp"
#include "lbann/io/lbann_persist.hpp"
#include <string>
#include <sys/types.h>
#include <sys/stat.h>
#include <unistd.h>

using namespace std;
using namespace El;

namespace lbann {
/// Matrices should be in MC,MR distributions
template <>
void Layer::initialize_distributed_matrices<data_layout::MODEL_PARALLEL>() {
  m_weighted_sum        = new DistMat(m_comm->get_model_grid());
  m_prev_activations    = new DistMat(m_comm->get_model_grid());
  m_activations         = new DistMat(m_comm->get_model_grid());
  m_prev_error_signal   = new DistMat(m_comm->get_model_grid());
  m_error_signal        = new DistMat(m_comm->get_model_grid());

  /// Instantiate these view objects but do not allocate data for them
  m_weighted_sum_v      = new DistMat(m_comm->get_model_grid());
  m_prev_activations_v  = new DistMat(m_comm->get_model_grid());
  m_activations_v       = new DistMat(m_comm->get_model_grid());
  m_prev_error_signal_v = new DistMat(m_comm->get_model_grid());
  m_error_signal_v      = new DistMat(m_comm->get_model_grid());
}

/// Weight matrices should be in Star,Star and data matrices Star,VC distributions
template<>
void Layer::initialize_distributed_matrices<data_layout::DATA_PARALLEL>() {
  m_weighted_sum        = new StarVCMat(m_comm->get_model_grid());
  m_prev_activations    = new StarVCMat(m_comm->get_model_grid());
  m_activations         = new StarVCMat(m_comm->get_model_grid());
  m_prev_error_signal   = new StarVCMat(m_comm->get_model_grid());
  m_error_signal        = new StarVCMat(m_comm->get_model_grid());

  /// Instantiate these view objects but do not allocate data for them
  m_weighted_sum_v      = new StarVCMat(m_comm->get_model_grid());
  m_prev_activations_v  = new StarVCMat(m_comm->get_model_grid());
  m_activations_v       = new StarVCMat(m_comm->get_model_grid());
  m_prev_error_signal_v = new StarVCMat(m_comm->get_model_grid());
  m_error_signal_v      = new StarVCMat(m_comm->get_model_grid());
}
}

lbann::Layer::Layer(data_layout data_dist, const uint index,
                    lbann_comm *comm,
                    uint mbsize)
  : m_data_layout(data_dist), m_index(index),
    m_comm(comm),
    m_type(layer_type::INVALID), m_prev_layer_type(layer_type::INVALID), m_next_layer_type(layer_type::INVALID),
    m_execution_mode(execution_mode::training),
    m_cudnn(nullptr),
    m_mini_batch_size(mbsize),
    m_effective_mbsize(mbsize)
{

  fp_input = NULL;
  bp_input = NULL;
  m_neural_network_model = NULL;

  m_using_gpus = false;
  m_prev_layer_using_gpus = false;
  m_next_layer_using_gpus = false;
#ifdef __LIB_CUDNN
  fp_input_d = NULL;
  bp_input_d = NULL;
#endif

  reset_counters();

}

lbann::Layer::~Layer() {
  delete m_prev_error_signal;
  delete m_error_signal;
  delete m_activations;
  delete m_prev_activations;
  delete m_prev_error_signal_v;
  delete m_error_signal_v;
  delete m_activations_v;
  delete m_prev_activations_v;
}

<<<<<<< HEAD
=======
/// Matrices should be in MC,MR distributions
void lbann::Layer::initialize_model_parallel_distribution() {
  m_prev_activations    = new DistMat(m_comm->get_model_grid());
  m_activations         = new DistMat(m_comm->get_model_grid());
  m_prev_error_signal   = new DistMat(m_comm->get_model_grid());
  m_error_signal        = new DistMat(m_comm->get_model_grid());

  /// Instantiate these view objects but do not allocate data for them
  m_prev_activations_v  = new DistMat(m_comm->get_model_grid());
  m_activations_v       = new DistMat(m_comm->get_model_grid());
  m_prev_error_signal_v = new DistMat(m_comm->get_model_grid());
  m_error_signal_v      = new DistMat(m_comm->get_model_grid());
}

/// Weight matrices should be in Star,Star and data matrices Star,VC distributions
void lbann::Layer::initialize_data_parallel_distribution() {
  m_prev_activations    = new StarVCMat(m_comm->get_model_grid());
  m_activations         = new StarVCMat(m_comm->get_model_grid());
  m_prev_error_signal   = new StarVCMat(m_comm->get_model_grid());
  m_error_signal        = new StarVCMat(m_comm->get_model_grid());

  /// Instantiate these view objects but do not allocate data for them
  m_prev_activations_v  = new StarVCMat(m_comm->get_model_grid());
  m_activations_v       = new StarVCMat(m_comm->get_model_grid());
  m_prev_error_signal_v = new StarVCMat(m_comm->get_model_grid());
  m_error_signal_v      = new StarVCMat(m_comm->get_model_grid());
}

>>>>>>> fbc152ac
void lbann::Layer::forwardProp() {
  double fp_start = get_time();

  // Get incoming activations and convert matrix distribution if necessary
  if(fp_input != NULL) { // Input layers will not have a valid fp_input
    DistData curr_dist = m_prev_activations->DistData();
    DistData prev_dist = fp_input->DistData();
    if(curr_dist.colDist == prev_dist.colDist
        && curr_dist.rowDist == prev_dist.rowDist) {
      View(*m_prev_activations, *fp_input);
    } else {
      *m_prev_activations = *fp_input;
    }
  }

  // Set matrix views based on current mini-batch size
  fp_set_std_matrix_view();

#ifdef __LIB_CUDNN
  // Transfer inputs from CPU to GPUs if needed
  if(m_using_gpus) {
    if(!m_prev_layer_using_gpus) {
      m_cudnn->scatter_to_gpus(m_prev_activations_d,
                               m_prev_activations_v->LockedMatrix(),
                               m_mini_batch_size_per_gpu);
    } else {
      m_prev_activations_d = *fp_input_d;
    }
  }
#endif

  // Apply layer's compute function
  double fp_compute_start = get_time();
  fp_compute();
  fp_compute_time += get_time() - fp_compute_start;

#ifdef __LIB_CUDNN
  // Transfer outputs from GPUs to CPU if needed
  if(m_using_gpus && !m_next_layer_using_gpus) {
    m_cudnn->gather_from_gpus(m_activations_v->Matrix(),
                              m_activations_d,
                              m_mini_batch_size_per_gpu);
    m_cudnn->synchronize();
  }
#endif

  fp_time += get_time() - fp_start;
}

void lbann::Layer::backProp() {
  double bp_start = get_time();

  // Set the view for all of the standard matrices based on the
  // current mini-batch size
  //  bp_set_std_matrix_view();

  // Get incoming loss and convert matrix distribution if necessary
  if(bp_input != NULL) { // Target layers will not have a valid bp_input
    DistData curr_dist = m_prev_error_signal->DistData();
    DistData next_dist = bp_input->DistData();
    if(curr_dist.colDist == next_dist.colDist
        && curr_dist.rowDist == next_dist.rowDist) {
      View(*m_prev_error_signal, *bp_input);
      View(*m_prev_error_signal_v,
           *m_prev_error_signal,
           ALL,
           IR(0, m_prev_error_signal_v->Width()));
    } else {
      *m_prev_error_signal = *bp_input;
    }
  }

#ifdef __LIB_CUDNN
  // Transfer inputs from CPU to GPUs
  if(m_using_gpus) {
    if(!m_next_layer_using_gpus) {
      m_cudnn->scatter_to_gpus(m_prev_error_signal_d,
                               m_prev_error_signal_v->LockedMatrix(),
                               m_mini_batch_size_per_gpu);
    } else {
      m_prev_error_signal_d = *bp_input_d;
    }
  }
#endif

  // Backprop the compute function.
  double bp_compute_start = get_time();
  bp_compute();
  bp_compute_time += get_time() - bp_compute_start;

#ifdef __LIB_CUDNN
  // Transfer outputs from GPUs to CPU
  if(m_using_gpus && !m_prev_layer_using_gpus) {
    m_cudnn->gather_from_gpus(m_error_signal_v->Matrix(),
                              m_error_signal_d,
                              m_mini_batch_size_per_gpu);
    m_cudnn->synchronize();
  }
#endif

  bp_time += get_time() - bp_start;
}

bool lbann::Layer::update() {
  bool layer_done = false;
  // Apply any updates.
  double update_compute_start = get_time();
  layer_done = update_compute();
  update_time += get_time() - update_compute_start;
  return layer_done;
}

void lbann::Layer::summarize(lbann_summary& summarizer, int64_t step) {
  // TODO: implement summarizer functions for other matrix distributions
  std::string prefix = "layer" + std::to_string(static_cast<long long>(m_index)) + "/";
  summarizer.reduce_scalar(prefix + "fp_time", fp_time, step);
  summarizer.reduce_scalar(prefix + "bp_time", bp_time, step);
  summarizer.reduce_scalar(prefix + "update_time", update_time, step);
  reset_counters();
}

void lbann::Layer::setup(int num_prev_neurons) {
  m_num_prev_neurons = num_prev_neurons;
}

void lbann::Layer::check_setup() {}

ElMat *lbann::Layer::fp_output() {
  return m_activations;
}

ElMat *lbann::Layer::bp_output() {
  return m_error_signal;
}

void lbann::Layer::setup_fp_input(ElMat *input) {
  this->fp_input = input;
}

void lbann::Layer::setup_bp_input(ElMat *input) {
  this->bp_input = input;
}

#ifdef __LIB_CUDNN
std::vector<DataType *> *lbann::Layer::fp_output_d() {
  if(m_using_gpus) {
    return &m_activations_d;
  } else {
    return NULL;
  }
}

std::vector<DataType *> *lbann::Layer::bp_output_d() {
  if(m_using_gpus) {
    return &m_error_signal_d;
  } else {
    return NULL;
  }
}

void lbann::Layer::setup_fp_input_d(std::vector<DataType *> *fp_input_d) {
  this->fp_input_d = fp_input_d;
}

void lbann::Layer::setup_bp_input_d(std::vector<DataType *> *bp_input_d) {
  this->bp_input_d = bp_input_d;
}
#endif

void lbann::Layer::set_prev_layer_type(layer_type type) {
  this->m_prev_layer_type = type;
}

void lbann::Layer::set_next_layer_type(layer_type type) {
  this->m_next_layer_type = type;
}

bool lbann::Layer::using_gpus() const {
  return m_using_gpus;
}

void lbann::Layer::set_prev_layer_using_gpus(bool using_gpus) {
  m_prev_layer_using_gpus = using_gpus;
}

void lbann::Layer::set_next_layer_using_gpus(bool using_gpus) {
  m_next_layer_using_gpus = using_gpus;
}

bool lbann::Layer::saveToCheckpoint(int fd, const char *filename, uint64_t *bytes) {
  //writeDist(fd, filename, *m_weights, bytes);

  // Need to catch return value from function
  // m_optimizer->saveToCheckpoint(fd, filename, bytes);
  return true;
}

bool lbann::Layer::loadFromCheckpoint(int fd, const char *filename, uint64_t *bytes) {
  // TODO: implement reader for other matrix distributions
  //readDist(fd, filename, (DistMat&) *m_weights, bytes);

  // Need to catch return value from function
  // m_optimizer->loadFromCheckpoint(fd, filename, bytes);
  return true;
}

bool lbann::Layer::saveToCheckpointShared(lbann::persist& p) {
  return true;
}

bool lbann::Layer::loadFromCheckpointShared(lbann::persist& p) {
  return true;
}

void lbann::Layer::fp_set_std_matrix_view() {
  Int cur_mini_batch_size = m_neural_network_model->get_current_mini_batch_size();

  View(*m_prev_activations_v, *m_prev_activations, ALL, IR(0, cur_mini_batch_size));
  if (m_prev_error_signal->Height() > 0) {
    // No previous error signal for the final layer.
    View(*m_prev_error_signal_v, *m_prev_error_signal, ALL,
         IR(0, cur_mini_batch_size));
  }
  View(*m_error_signal_v, *m_error_signal, ALL, IR(0, cur_mini_batch_size));
  View(*m_activations_v, *m_activations, ALL, IR(0, cur_mini_batch_size));

  // Update the layer's effective mini-batch size so it averages properly.
  /// @todo BVE FIXME This will cause a bug when you are on the last
  /// iteration and the size of the current mini-batch equals the normal
  /// mini-batch size.  In this case one of the ranks gets out of sync
  /// To fix this, we need a flag for when we are on the last mini-batch
  if(cur_mini_batch_size != m_mini_batch_size || 1) {
    // When the current mini-batch is partial, check with the other
    // models to figure out the entire size of the complete mini-batch
    Int total_mini_batch_size = m_comm->intermodel_allreduce((Int) cur_mini_batch_size);
    set_effective_minibatch_size(total_mini_batch_size);
  } else {
    set_effective_minibatch_size(cur_mini_batch_size * m_comm->get_num_models());
  }
}

#if 0
void lbann::Layer::bp_set_std_matrix_view() {
  int64_t cur_mini_batch_size = m_neural_network_model->get_current_mini_batch_size();

  if(m_prev_activations != NULL) { // Input layers will not have a valid fp_input
    View(*m_prev_activations_v, *m_prev_activations, IR(0, m_prev_activations->Height()), IR(0, cur_mini_batch_size));
  }
  if(m_prev_error_signal != NULL) { // Target layers will not have a valid bp_input
    View(*m_prev_error_signal_v, *m_prev_error_signal, IR(0, m_prev_error_signal->Height()), IR(0, cur_mini_batch_size));
  }
  View(*m_error_signal_v, *m_error_signal, IR(0, m_error_signal->Height()), IR(0, cur_mini_batch_size));
  View(*m_activations_v, *m_activations, IR(0, m_activations->Height()), IR(0, cur_mini_batch_size));

  // Update the layer's effective mini-batch size so it averages properly.
  if(cur_mini_batch_size != m_mini_batch_size) { /// When the current mini-batch is partial, check with the other models to figure out the entire size of the complete mini-batch
    int total_mini_batch_size = m_comm->intermodel_allreduce((int) cur_mini_batch_size);
    //    cout << "[" << m_comm->get_rank_in_world() << "] total_mini_batch_size " << total_mini_batch_size << " and cur mini batch size " << cur_mini_batch_size << endl;
    set_effective_minibatch_size(total_mini_batch_size);
  } else {
    set_effective_minibatch_size(cur_mini_batch_size * m_comm->get_num_models());
  }
}
#endif<|MERGE_RESOLUTION|>--- conflicted
+++ resolved
@@ -43,14 +43,12 @@
 /// Matrices should be in MC,MR distributions
 template <>
 void Layer::initialize_distributed_matrices<data_layout::MODEL_PARALLEL>() {
-  m_weighted_sum        = new DistMat(m_comm->get_model_grid());
   m_prev_activations    = new DistMat(m_comm->get_model_grid());
   m_activations         = new DistMat(m_comm->get_model_grid());
   m_prev_error_signal   = new DistMat(m_comm->get_model_grid());
   m_error_signal        = new DistMat(m_comm->get_model_grid());
 
   /// Instantiate these view objects but do not allocate data for them
-  m_weighted_sum_v      = new DistMat(m_comm->get_model_grid());
   m_prev_activations_v  = new DistMat(m_comm->get_model_grid());
   m_activations_v       = new DistMat(m_comm->get_model_grid());
   m_prev_error_signal_v = new DistMat(m_comm->get_model_grid());
@@ -60,14 +58,12 @@
 /// Weight matrices should be in Star,Star and data matrices Star,VC distributions
 template<>
 void Layer::initialize_distributed_matrices<data_layout::DATA_PARALLEL>() {
-  m_weighted_sum        = new StarVCMat(m_comm->get_model_grid());
   m_prev_activations    = new StarVCMat(m_comm->get_model_grid());
   m_activations         = new StarVCMat(m_comm->get_model_grid());
   m_prev_error_signal   = new StarVCMat(m_comm->get_model_grid());
   m_error_signal        = new StarVCMat(m_comm->get_model_grid());
 
   /// Instantiate these view objects but do not allocate data for them
-  m_weighted_sum_v      = new StarVCMat(m_comm->get_model_grid());
   m_prev_activations_v  = new StarVCMat(m_comm->get_model_grid());
   m_activations_v       = new StarVCMat(m_comm->get_model_grid());
   m_prev_error_signal_v = new StarVCMat(m_comm->get_model_grid());
@@ -114,37 +110,6 @@
   delete m_prev_activations_v;
 }
 
-<<<<<<< HEAD
-=======
-/// Matrices should be in MC,MR distributions
-void lbann::Layer::initialize_model_parallel_distribution() {
-  m_prev_activations    = new DistMat(m_comm->get_model_grid());
-  m_activations         = new DistMat(m_comm->get_model_grid());
-  m_prev_error_signal   = new DistMat(m_comm->get_model_grid());
-  m_error_signal        = new DistMat(m_comm->get_model_grid());
-
-  /// Instantiate these view objects but do not allocate data for them
-  m_prev_activations_v  = new DistMat(m_comm->get_model_grid());
-  m_activations_v       = new DistMat(m_comm->get_model_grid());
-  m_prev_error_signal_v = new DistMat(m_comm->get_model_grid());
-  m_error_signal_v      = new DistMat(m_comm->get_model_grid());
-}
-
-/// Weight matrices should be in Star,Star and data matrices Star,VC distributions
-void lbann::Layer::initialize_data_parallel_distribution() {
-  m_prev_activations    = new StarVCMat(m_comm->get_model_grid());
-  m_activations         = new StarVCMat(m_comm->get_model_grid());
-  m_prev_error_signal   = new StarVCMat(m_comm->get_model_grid());
-  m_error_signal        = new StarVCMat(m_comm->get_model_grid());
-
-  /// Instantiate these view objects but do not allocate data for them
-  m_prev_activations_v  = new StarVCMat(m_comm->get_model_grid());
-  m_activations_v       = new StarVCMat(m_comm->get_model_grid());
-  m_prev_error_signal_v = new StarVCMat(m_comm->get_model_grid());
-  m_error_signal_v      = new StarVCMat(m_comm->get_model_grid());
-}
-
->>>>>>> fbc152ac
 void lbann::Layer::forwardProp() {
   double fp_start = get_time();
 
