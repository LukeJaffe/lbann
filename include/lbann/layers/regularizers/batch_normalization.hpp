--- conflicted
+++ resolved
@@ -676,20 +676,6 @@
         const auto& dmean_term = dmean / num_per_sum;
         const auto& dvar_term = dvar * 2 / (num_per_sum - 1);
 
-<<<<<<< HEAD
-      // Compute error signal for current channel
-      const El::Int row_start = channel * channel_size;
-      const El::Int row_end = (channel+1) * channel_size;
-      for (El::Int col = 0; col < local_width; ++col) {
-        for (El::Int row = row_start; row < row_end; ++row) {
-          const DataType x = local_input(row, col);
-          const DataType dy = local_gradient_wrt_output(row, col);
-          const DataType dxhat = dy * scale;
-          DataType dx = dxhat * inv_stdev;
-          dx += dmean_term;
-          dx += dvar_term * (x - mean);
-          local_gradient_wrt_input(row, col) = dx;
-=======
         // Compute error signal for current channel
         const El::Int row_start = channel * channel_size;
         const El::Int row_end = (channel+1) * channel_size;
@@ -701,9 +687,8 @@
             auto dx = dxhat * inv_stdev;
             dx += dmean_term;
             dx += dvar_term * (x - mean);
-            local_gradient_wrt_input(row, col) += dx;
+            local_gradient_wrt_input(row, col) = dx;
           }
->>>>>>> 595e629d
         }
 
       }
