--- conflicted
+++ resolved
@@ -46,11 +46,6 @@
       partitioned_minibatch_parallel_io(comm, std::min(num_parallel_readers, Layer::m_comm->get_procs_per_model()), mini_batch_size, data_readers) {
     // Setup the data distribution
     initialize_distributed_matrices();
-<<<<<<< HEAD
-    //  m_num_neurons = m_training_data_reader->get_linearized_label_size(); /// @todo m_num_neurons should be hidden inside of an accessor function
-=======
-    this->m_type = layer_type::target_partitioned_minibatch_parallel_io;
->>>>>>> 4697c7f8
   }
 
   std::string get_name() const { return "target layer partitioned minibatch parallel io"; }
@@ -122,13 +117,9 @@
   void bp_compute(void) {
 
     // Compute initial error signal
-<<<<<<< HEAD
     // TODO: Replace with previous layer pointer.
     Layer* prev_layer = this->m_neural_network_model->get_layers()[this->m_index - 1];
     this->m_neural_network_model->m_obj_fn->compute_obj_fn_derivative(prev_layer,
-=======
-    this->m_neural_network_model->m_obj_fn->compute_obj_fn_derivative(this->m_prev_layer->get_type(),
->>>>>>> 4697c7f8
                                                                       *this->m_prev_activations_v,
                                                                       *this->m_activations_v,
                                                                       *this->m_error_signal_v);
