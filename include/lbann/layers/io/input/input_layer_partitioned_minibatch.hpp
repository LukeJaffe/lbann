////////////////////////////////////////////////////////////////////////////////
// Copyright (c) 2014-2016, Lawrence Livermore National Security, LLC.
// Produced at the Lawrence Livermore National Laboratory.
// Written by the LBANN Research Team (B. Van Essen, et al.) listed in
// the CONTRIBUTORS file. <lbann-dev@llnl.gov>
//
// LLNL-CODE-697807.
// All rights reserved.
//
// This file is part of LBANN: Livermore Big Artificial Neural Network
// Toolkit. For details, see http://software.llnl.gov/LBANN or
// https://github.com/LLNL/LBANN.
//
// Licensed under the Apache License, Version 2.0 (the "Licensee"); you
// may not use this file except in compliance with the License.  You may
// obtain a copy of the License at:
//
// http://www.apache.org/licenses/LICENSE-2.0
//
// Unless required by applicable law or agreed to in writing, software
// distributed under the License is distributed on an "AS IS" BASIS,
// WITHOUT WARRANTIES OR CONDITIONS OF ANY KIND, either express or
// implied. See the License for the specific language governing
// permissions and limitations under the license.
////////////////////////////////////////////////////////////////////////////////

#ifndef LBANN_LAYERS_INPUT_LAYER_PARTITIONED_MINIBATCH_HPP_INCLUDED
#define LBANN_LAYERS_INPUT_LAYER_PARTITIONED_MINIBATCH_HPP_INCLUDED

#include "lbann/layers/io/input/input_layer.hpp"
#include "lbann/data_distributions/partitioned_minibatch.hpp"
#include "lbann/utils/exception.hpp"
#include "lbann/models/model.hpp"
#include <string>
#include <sys/types.h>
#include <sys/stat.h>
#include <unistd.h>

namespace lbann {

template <data_layout T_layout = data_layout::DATA_PARALLEL>
class input_layer_partitioned_minibatch : public input_layer, public partitioned_minibatch {
 public:
  /// @todo make the map and vector references
  input_layer_partitioned_minibatch(lbann_comm *comm, int mini_batch_size, int num_parallel_readers, std::map<execution_mode, generic_data_reader *> data_readers)
<<<<<<< HEAD
    : input_layer(comm, mini_batch_size, num_parallel_readers, data_readers),
=======
    : input_layer(comm, data_readers),
>>>>>>> ad6bca1c
      partitioned_minibatch(comm, std::min(num_parallel_readers, Layer::m_comm->get_procs_per_model()), mini_batch_size, data_readers) {
    static_assert(T_layout == data_layout::DATA_PARALLEL,
                  "partitioned_minibatch only supports DATA_PARALLEL");
    // Setup the data distribution
    initialize_distributed_matrices();
  }
  input_layer_partitioned_minibatch* copy() const {
    throw lbann_exception("Cannot copy input_layer_partitioned_minibatch");
    return nullptr;
  }

  std::string get_name() const { return "input layer partitioned minibatch parallel io"; }

  virtual inline void initialize_distributed_matrices() {
    input_layer::initialize_distributed_matrices<T_layout>();
  }
  virtual data_layout get_data_layout() const { return T_layout; }

  void setup_data() {
    input_layer::setup_data();
    int max_mb_size = this->m_neural_network_model->get_max_mini_batch_size();
    if(io_layer::m_data_sets_span_models) {
      int base_offset = Layer::m_comm->get_rank_in_model();
      int batch_stride = Layer::m_comm->get_num_models() * max_mb_size;
      int model_offset = Layer::m_comm->get_model_rank() * max_mb_size;
      //cout << "["<< Layer::m_comm->get_rank_in_world() << "] Setting up input layer, with " << Layer::m_comm->get_num_models() << " models and " << m_num_parallel_readers_training << " parallel readers and " << max_mb_size << " mb size, which gives a stride of " << batch_stride << " and my model offset is " << model_offset << " and my base offset is " << base_offset /*(Layer::m_comm->get_rank_in_model() * max_mb_size)*/ << endl;
      io_layer::setup_data_readers_for_training(base_offset,
                                                          batch_stride,
                                                          partitioned_minibatch::m_num_parallel_readers_training,
                                                          model_offset);
      partitioned_minibatch::calculate_num_iterations_per_epoch(this->m_training_dataset.data_reader);
      /// Note that the data readers for evaluation should not be partitioned over multiple models (otherwise each model will be scored on a different set of data)
      io_layer::setup_data_readers_for_evaluation(Layer::m_comm->get_rank_in_model(),
<<<<<<< HEAD
                                                  Layer::m_mini_batch_size,
                                                  partitioned_minibatch::m_num_parallel_readers_testing);
      partitioned_minibatch::calculate_num_iterations_per_epoch(this->m_validation_dataset.data_reader);
      partitioned_minibatch::calculate_num_iterations_per_epoch(this->m_testing_dataset.data_reader);
    } else {
      io_layer::setup_data_readers_for_training(Layer::m_comm->get_rank_in_model(),
                                                          Layer::m_mini_batch_size,
                                                          partitioned_minibatch::m_num_parallel_readers_training);
      io_layer::setup_data_readers_for_evaluation(Layer::m_comm->get_rank_in_model(),
                                                            Layer::m_mini_batch_size,
                                                            partitioned_minibatch::m_num_parallel_readers_testing);
=======
                                                  max_mb_size,
                                                  m_num_parallel_readers_testing);
    } else {
      io_layer::setup_data_readers_for_training(Layer::m_comm->get_rank_in_model(),
                                                          max_mb_size,
                                                          m_num_parallel_readers_training);
      io_layer::setup_data_readers_for_evaluation(Layer::m_comm->get_rank_in_model(),
                                                            max_mb_size,
                                                            m_num_parallel_readers_testing);
>>>>>>> ad6bca1c
    }

    partitioned_minibatch::m_local_data_valid = false;
    partitioned_minibatch::m_local_reader_done = false;
    partitioned_minibatch::m_num_data_per_epoch = 0;
  }

  void fp_compute() {
    //  generic_data_reader *data_reader = input_layer::select_data_reader();
    //int num_parallel_readers = get_num_parallel_readers();

    //  DISPLAY_MATRIX(m_activations);
    int num_samples_in_batch = partitioned_minibatch::fetch_to_local_matrix(this->m_activations->Matrix());

    input_layer::update_num_samples_processed(num_samples_in_batch);

    /// Let each rank know this size of the current mini-batch
    /// Note that this field has to be updated before distributing the data
    this->m_neural_network_model->set_current_mini_batch_size(num_samples_in_batch);
  }

  /**
   * Once a mini-batch is processed, resuffle the data for the next batch if necessary
   */
  bool update_compute() {
    return partitioned_minibatch::is_data_set_processed();
  }


  int fetch_from_data_reader(Mat& M_local) {
    generic_data_reader *data_reader = input_layer::select_data_reader();
    return data_reader->fetch_data(M_local);
  }

  void preprocess_data_samples(Mat& M_local, int num_samples_in_batch) {
    return;
  }

  bool update_data_reader() {
    generic_data_reader *data_reader = input_layer::select_data_reader();
    return data_reader->update();
  }

  execution_mode get_execution_mode() {
    return this->m_execution_mode;
  }
};

}

#endif  // LBANN_LAYERS_INPUT_LAYER_PARTITIONED_MINIBATCH_HPP_INCLUDED<|MERGE_RESOLUTION|>--- conflicted
+++ resolved
@@ -42,13 +42,9 @@
 class input_layer_partitioned_minibatch : public input_layer, public partitioned_minibatch {
  public:
   /// @todo make the map and vector references
-  input_layer_partitioned_minibatch(lbann_comm *comm, int mini_batch_size, int num_parallel_readers, std::map<execution_mode, generic_data_reader *> data_readers)
-<<<<<<< HEAD
-    : input_layer(comm, mini_batch_size, num_parallel_readers, data_readers),
-=======
-    : input_layer(comm, data_readers),
->>>>>>> ad6bca1c
-      partitioned_minibatch(comm, std::min(num_parallel_readers, Layer::m_comm->get_procs_per_model()), mini_batch_size, data_readers) {
+  input_layer_partitioned_minibatch(lbann_comm *comm, int num_parallel_readers, std::map<execution_mode, generic_data_reader *> data_readers)
+    : input_layer(comm, num_parallel_readers, data_readers),
+      partitioned_minibatch(comm, std::min(num_parallel_readers, Layer::m_comm->get_procs_per_model()), data_readers) {
     static_assert(T_layout == data_layout::DATA_PARALLEL,
                   "partitioned_minibatch only supports DATA_PARALLEL");
     // Setup the data distribution
@@ -78,32 +74,23 @@
                                                           batch_stride,
                                                           partitioned_minibatch::m_num_parallel_readers_training,
                                                           model_offset);
-      partitioned_minibatch::calculate_num_iterations_per_epoch(this->m_training_dataset.data_reader);
+      partitioned_minibatch::calculate_num_iterations_per_epoch(max_mb_size,
+                                                                this->m_training_dataset.data_reader);
       /// Note that the data readers for evaluation should not be partitioned over multiple models (otherwise each model will be scored on a different set of data)
       io_layer::setup_data_readers_for_evaluation(Layer::m_comm->get_rank_in_model(),
-<<<<<<< HEAD
-                                                  Layer::m_mini_batch_size,
+                                                  max_mb_size,
                                                   partitioned_minibatch::m_num_parallel_readers_testing);
-      partitioned_minibatch::calculate_num_iterations_per_epoch(this->m_validation_dataset.data_reader);
-      partitioned_minibatch::calculate_num_iterations_per_epoch(this->m_testing_dataset.data_reader);
-    } else {
-      io_layer::setup_data_readers_for_training(Layer::m_comm->get_rank_in_model(),
-                                                          Layer::m_mini_batch_size,
-                                                          partitioned_minibatch::m_num_parallel_readers_training);
-      io_layer::setup_data_readers_for_evaluation(Layer::m_comm->get_rank_in_model(),
-                                                            Layer::m_mini_batch_size,
-                                                            partitioned_minibatch::m_num_parallel_readers_testing);
-=======
-                                                  max_mb_size,
-                                                  m_num_parallel_readers_testing);
+      partitioned_minibatch::calculate_num_iterations_per_epoch(max_mb_size,
+                                                                this->m_validation_dataset.data_reader);
+      partitioned_minibatch::calculate_num_iterations_per_epoch(max_mb_size, 
+                                                                this->m_testing_dataset.data_reader);
     } else {
       io_layer::setup_data_readers_for_training(Layer::m_comm->get_rank_in_model(),
                                                           max_mb_size,
-                                                          m_num_parallel_readers_training);
+                                                          partitioned_minibatch::m_num_parallel_readers_training);
       io_layer::setup_data_readers_for_evaluation(Layer::m_comm->get_rank_in_model(),
                                                             max_mb_size,
-                                                            m_num_parallel_readers_testing);
->>>>>>> ad6bca1c
+                                                            partitioned_minibatch::m_num_parallel_readers_testing);
     }
 
     partitioned_minibatch::m_local_data_valid = false;
