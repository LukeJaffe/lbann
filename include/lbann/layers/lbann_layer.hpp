--- conflicted
+++ resolved
@@ -316,11 +316,7 @@
   /** Perform the layers work / main function for backward propagation */
   virtual void bp_compute() {}
   /** Perform the layers work / main function for the update step */
-<<<<<<< HEAD
-  virtual bool update_compute() { return false; }
-=======
   virtual bool update_compute() { return true; }
->>>>>>> 85a50bd9
 
   /** Current layer is using GPUs. */
   bool m_using_gpus;
