////////////////////////////////////////////////////////////////////////////////
// Copyright (c) 2014-2016, Lawrence Livermore National Security, LLC.
// Produced at the Lawrence Livermore National Laboratory.
// Written by the LBANN Research Team (B. Van Essen, et al.) listed in
// the CONTRIBUTORS file. <lbann-dev@llnl.gov>
//
// LLNL-CODE-697807.
// All rights reserved.
//
// This file is part of LBANN: Livermore Big Artificial Neural Network
// Toolkit. For details, see http://software.llnl.gov/LBANN or
// https://github.com/LLNL/LBANN.
//
// Licensed under the Apache License, Version 2.0 (the "Licensee"); you
// may not use this file except in compliance with the License.  You may
// obtain a copy of the License at:
//
// http://www.apache.org/licenses/LICENSE-2.0
//
// Unless required by applicable law or agreed to in writing, software
// distributed under the License is distributed on an "AS IS" BASIS,
// WITHOUT WARRANTIES OR CONDITIONS OF ANY KIND, either express or
// implied. See the License for the specific language governing
// permissions and limitations under the license.
////////////////////////////////////////////////////////////////////////////////

#ifndef LBANN_DATASET_HPP_INCLUDED
#define LBANN_DATASET_HPP_INCLUDED

#include "lbann/data_readers/lbann_data_reader.hpp"

<<<<<<< HEAD
namespace lbann
{
  class dataset {
  public:
    dataset(generic_data_reader *data_reader) : data_reader(data_reader), num_samples_processed(0), total_samples(0) {};

  public:
    generic_data_reader *data_reader;
    long num_samples_processed;
    long total_samples;
    long num_iterations_per_epoch;
  };
=======
namespace lbann {
class dataset {
 public:
  dataset(generic_data_reader *d_reader) : data_reader(d_reader), num_samples_processed(0), total_samples(0) {};

 public:
  generic_data_reader *data_reader;
  long num_samples_processed;
  long total_samples;
  long num_iterations_per_epoch;
};
>>>>>>> 59bc798b
}

#endif  // LBANN_DATASET_HPP_INCLUDED<|MERGE_RESOLUTION|>--- conflicted
+++ resolved
@@ -29,20 +29,6 @@
 
 #include "lbann/data_readers/lbann_data_reader.hpp"
 
-<<<<<<< HEAD
-namespace lbann
-{
-  class dataset {
-  public:
-    dataset(generic_data_reader *data_reader) : data_reader(data_reader), num_samples_processed(0), total_samples(0) {};
-
-  public:
-    generic_data_reader *data_reader;
-    long num_samples_processed;
-    long total_samples;
-    long num_iterations_per_epoch;
-  };
-=======
 namespace lbann {
 class dataset {
  public:
@@ -54,7 +40,6 @@
   long total_samples;
   long num_iterations_per_epoch;
 };
->>>>>>> 59bc798b
 }
 
 #endif  // LBANN_DATASET_HPP_INCLUDED