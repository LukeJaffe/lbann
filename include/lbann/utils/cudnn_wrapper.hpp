////////////////////////////////////////////////////////////////////////////////
// Copyright (c) 2014-2016, Lawrence Livermore National Security, LLC.
// Produced at the Lawrence Livermore National Laboratory.
// Written by the LBANN Research Team (B. Van Essen, et al.) listed in
// the CONTRIBUTORS file. <lbann-dev@llnl.gov>
//
// LLNL-CODE-697807.
// All rights reserved.
//
// This file is part of LBANN: Livermore Big Artificial Neural Network
// Toolkit. For details, see http://software.llnl.gov/LBANN or
// https://github.com/LLNL/LBANN.
//
// Licensed under the Apache License, Version 2.0 (the "Licensee"); you
// may not use this file except in compliance with the License.  You may
// obtain a copy of the License at:
//
// http://www.apache.org/licenses/LICENSE-2.0
//
// Unless required by applicable law or agreed to in writing, software
// distributed under the License is distributed on an "AS IS" BASIS,
// WITHOUT WARRANTIES OR CONDITIONS OF ANY KIND, either express or
// implied. See the License for the specific language governing
// permissions and limitations under the license.
//
// cudnn_wrapper .hpp .cpp - cuDNN support - wrapper classes, utility functions
////////////////////////////////////////////////////////////////////////////////

#ifndef CUDNN_WRAPPER_HPP_INCLUDED
#define CUDNN_WRAPPER_HPP_INCLUDED

#include <vector>
#include "lbann/base.hpp"
#include "lbann/comm.hpp"
#include "lbann/utils/exception.hpp"

#ifdef LBANN_HAS_CUDNN
#include <cuda.h>
#include <cudnn.h>
#include <cublas_v2.h>

#ifdef LBANN_HAS_NCCL2
#include "nccl.h"

#define NCCLCHECK(cmd)                                                  \
    {                                                                   \
        ncclResult_t result__ = cmd;                                    \
        if (result__ != ncclSuccess)                                    \
        {                                                               \
            std::ostringstream oss;                                     \
            oss << "NCCL failure in " << __FILE__ << " at line "        \
                << __LINE__ << ": " << ncclGetErrorString(result__)     \
                << std::endl;                                           \
            throw lbann::lbann_exception(oss.str());                    \
        }                                                               \
    }

//#include "nccl1_compat.h"
//#include "common.h"
#endif // #ifdef LBANN_HAS_NCCL2

#endif // #ifdef LBANN_HAS_CUDNN

// Error utility macros
#ifdef LBANN_HAS_CUDNN
#define FORCE_CHECK_CUDA(cuda_call)                                     \
  do {                                                                  \
    {                                                                   \
      /* Check for earlier asynchronous errors. */                      \
      cudaError_t status_FORCE_CHECK_CUDA = cudaDeviceSynchronize();    \
      if (status_FORCE_CHECK_CUDA == cudaSuccess)                       \
        status_FORCE_CHECK_CUDA = cudaGetLastError();                   \
      if (status_FORCE_CHECK_CUDA != cudaSuccess) {                     \
        cudaDeviceReset();                                              \
        LBANN_ERROR(std::string("Asynchronous CUDA error: ")            \
                    + cudaGetErrorString(status_FORCE_CHECK_CUDA));     \
      }                                                                 \
    }                                                                   \
    {                                                                   \
      /* Make CUDA call and check for errors. */                        \
      cudaError_t status_FORCE_CHECK_CUDA = (cuda_call);                \
      if (status_FORCE_CHECK_CUDA == cudaSuccess)                       \
        status_FORCE_CHECK_CUDA = cudaDeviceSynchronize();              \
      if (status_FORCE_CHECK_CUDA == cudaSuccess)                       \
        status_FORCE_CHECK_CUDA = cudaGetLastError();                   \
      if (status_FORCE_CHECK_CUDA != cudaSuccess) {                     \
        cudaDeviceReset();                                              \
        LBANN_ERROR(std::string("CUDA error: ")                         \
                    + cudaGetErrorString(status_FORCE_CHECK_CUDA));     \
      }                                                                 \
    }                                                                   \
  } while (0)
#define FORCE_CHECK_CUDNN(cudnn_call)                                   \
  do {                                                                  \
    /* Check for earlier asynchronous errors. */                        \
    FORCE_CHECK_CUDA(cudaSuccess);                                      \
    {                                                                   \
      /* Make cuDNN call and check for errors. */                       \
      const cudnnStatus_t status_FORCE_CHECK_CUDNN = (cudnn_call);      \
      if (status_FORCE_CHECK_CUDNN != CUDNN_STATUS_SUCCESS) {           \
        cudaDeviceReset();                                              \
        LBANN_ERROR(std::string("cuDNN error: ")                        \
                    + cudnnGetErrorString(status_FORCE_CHECK_CUDNN));   \
      }                                                                 \
    }                                                                   \
    {                                                                   \
      /* Check for CUDA errors. */                                      \
      cudaError_t status_FORCE_CHECK_CUDNN = cudaDeviceSynchronize();   \
      if (status_FORCE_CHECK_CUDNN == cudaSuccess)                      \
<<<<<<< HEAD
          status_FORCE_CHECK_CUDNN = cudaGetLastError();                \
=======
        status_FORCE_CHECK_CUDNN = cudaGetLastError();                  \
>>>>>>> b2ae5c66
      if (status_FORCE_CHECK_CUDNN != cudaSuccess) {                    \
        cudaDeviceReset();                                              \
        LBANN_ERROR(std::string("CUDA error: ")                         \
                    + cudaGetErrorString(status_FORCE_CHECK_CUDNN));    \
      }                                                                 \
    }                                                                   \
  } while (0)
#ifdef LBANN_DEBUG
#define CHECK_CUDA(cuda_call)   FORCE_CHECK_CUDA(cuda_call);
#define CHECK_CUDNN(cudnn_call) FORCE_CHECK_CUDNN(cudnn_call);
#else
#define CHECK_CUDA(cuda_call)   (cuda_call)
#define CHECK_CUDNN(cudnn_call) (cudnn_call)
#endif // #ifdef LBANN_DEBUG
#endif // #ifdef LBANN_HAS_CUDNN

namespace lbann
{
namespace cudnn
{

// Forward declaration
class cudnn_manager;
class matrix;

/** GPU matrix class.
 *  This will soon be deprecated by native GPU support in Hydrogen.
 */
class matrix {
#ifdef LBANN_HAS_CUDNN

public:

  /** Constructor. */
  matrix(cudnn_manager *cudnn = nullptr,
         int height = 0,
         int width_per_gpu = 0);
  /** Copy constructor. */
  matrix(const matrix& other);
  /** Copy assignment operator. */
  matrix& operator=(const matrix& other);
  /** Move constructor. */
  matrix(matrix&& other);
  /** Move assignment operator. */
  matrix& operator=(matrix&& other);
  /** Destructor. */
  virtual ~matrix();

  /** Clear data. */
  void clear();
  /** Resize matrix. */
  void resize(int height, int width_per_gpu = 1);
  /** Copy matrix entries.
   *  The matrix is resized if needed.
   */
  void copy(const matrix& other);
  /** Make a view of another matrix.
   *  There is no check whether the original matrix is still valid.
   */
  void view(matrix& other);
  /** Make a view of another matrix.
   *  There is no check whether the original matrix is still valid.
   */
  void locked_view(const matrix& other);
  /** Set matrix entries to zero. */
  void zero();

  /** Attach matrix to GPU data. */
  void attach(std::vector<DataType*>& data,
              int height,
              int width_per_gpu = 1,
              int leading_dim = 0);
  /** Attach matrix to GPU data. */
  void locked_attach(const std::vector<DataType*>& data,
                     int height,
                     int width_per_gpu = 1,
                     int leading_dim = 0);

  /** Attach matrix to GPU workspace. */
  void attach_to_work_spaces(int height,
                             int width_per_gpu = 1,
                             int leading_dim = 0);

  /** Get matrix height. */
  inline int get_height() const { return m_height; }
  /** Get matrix width per GPU. */
  inline int get_width_per_gpu() const { return m_width_per_gpu; }
  /** Get matrix leading dimension. */
  inline int get_leading_dim() const { return m_leading_dim; }
  /** Whether the matrix is responsible for managing its memory. */
  inline bool is_view() const { return m_is_view; }
  /** Whether the matrix can modify its entries. */
  inline bool is_locked() const { return m_is_locked; }
  /** Get GPU data pointers. */
  std::vector<DataType*>& get_data();
  /** Get GPU data pointers (const). */
  const std::vector<DataType*>& get_locked_data() const;
  /** Get GPU data pointer on ith GPU. */
  DataType* get_data(int i);
  /** Get GPU data pointer on ith GPU (const). */
  const DataType* get_locked_data(int i) const;
  /** Get pointer to cuDNN manager. */
  cudnn_manager* get_cudnn_manager() const { return m_cudnn; }

private:

  /** cuDNN manager. */
  cudnn_manager *m_cudnn;
  /** GPU data pointers. */
  std::vector<DataType*> m_data;
  /** Matrix height. */
  int m_height;
  /** Matrix width per GPU. */
  int m_width_per_gpu;
  /** Matrix leading dimension. */
  int m_leading_dim;
  /** Whether the matrix is responsible for managing its memory. */
  bool m_is_view;
  /** Whether the matrix can modify its entries. */
  bool m_is_locked;

#endif
};

/** cuDNN manager class */
class cudnn_manager {
#ifdef LBANN_HAS_CUDNN

 public:
  /** Constructor
   *  @param _comm         Pointer to LBANN communicator
   *  @param max_num_gpus  Maximum Number of available GPUs. If
   *                       negative, then use all available GPUs.
   */
  cudnn_manager(lbann::lbann_comm *_comm,
                size_t work_space_size = 1 << 9,
                int max_num_gpus = -1,
                bool nccl_used = false);

  /** Destructor */
  ~cudnn_manager();

  /** Get number of GPUs assigned to current process. */
  int get_num_gpus() const;
  /** Get number of visible GPUs on current node. */
  int get_num_visible_gpus() const;
  /** Get GPUs. */
  std::vector<int>& get_gpus();
  /** Get GPUs (const). */
  const std::vector<int>& get_gpus() const;
  /** Get ith GPU. */
  int get_gpu(int i = 0) const;
  /** Get CUDA streams. */
  std::vector<cudaStream_t> get_streams() const;
  /** Get ith CUDA stream.
   *  Currently only supported for i=0;
   */
  cudaStream_t get_stream(int i = 0) const;
  /** Get cuDNN handles. */
  std::vector<cudnnHandle_t>& get_handles();
  /** Get cuDNN handles (const). */
  const std::vector<cudnnHandle_t>& get_handles() const;
  /** Get ith cuDNN handle. */
  cudnnHandle_t& get_handle(int i = 0);
  /** Get ith cuDNN handle (const). */
  const cudnnHandle_t& get_handle(int i = 0) const;
  /** Get CUBLAS handles. */
  std::vector<cublasHandle_t> get_cublas_handles() const;
  /** Get ith CUBLAS handle.
   *  Currently only supported for i=0;
   */
  cublasHandle_t get_cublas_handle(int i = 0) const;
  /** Get GPU work spaces. */
  std::vector<void*> get_work_spaces();
  /** Get ith GPU work space. */
  void *get_work_space(int i = 0);
  /** Get a lower bound on GPU work space sizes (in bytes). */
  size_t get_minimum_work_space_size();
  /** Get GPU work space sizes (in bytes). */
  std::vector<size_t> get_work_space_sizes();
  /** Get ith GPU work space size (in bytes). */
  size_t get_work_space_size(int i = 0);
  /** Set ith GPU work space size.. */
  void set_work_space_size(size_t size, int i = 0);
  /** Free ith GPU work space. */
  void free_work_space(int i);
  /** Free all GPU work spaces. */
  void free_work_spaces();

  /** Allocate memory on GPUs. */
  void allocate_on_gpus(std::vector<DataType*>& gpu_data,
                        int height,
                        int width_per_gpu);
  /** Deallocate memory on GPUs. */
  void deallocate_on_gpus(std::vector<DataType*>& gpu_data);

  /** Zero out memory on ith GPU. */
  void clear_on_gpu(int i,
                    DataType* gpu_data,
                    int height,
                    int width,
                    int leading_dim = 0);
  /** Copy data from CPU to ith GPU. */
  void copy_to_gpu(int i,
                   DataType* gpu_data,
                   const Mat& cpu_data,
                   int gpu_data_leading_dim = 0);
  /** Copy data from ith GPU to CPU. */
  void copy_from_gpu(int i,
                     Mat& cpu_data,
                     const DataType* gpu_data,
                     int gpu_data_leading_dim = 0);

  /** Zero out memory on GPUs. */
  void clear_on_gpus(std::vector<DataType*>& gpu_data,
                     int height,
                     int width_per_gpu,
                     int leading_dim = 0);
  /** Zero out memory corresponding to unused columns on GPUs. */
  void clear_unused_columns_on_gpus(std::vector<DataType*>& gpu_data,
                                    int height,
                                    int width,
                                    int width_per_gpu,
                                    int leading_dim = 0);

  /** Set memory on ith GPU to a constant. */
  void set_on_gpu(int i,
                  DataType* gpu_data,
                  DataType val,
                  int height,
                  int width = 1);
  /** Set memory on GPU to a constant. */
  void set_on_gpus(std::vector<DataType*>& gpu_data,
                   DataType val,
                   int height,
                   int width_per_gpu = 1);

  /** Copy data on GPUs. */
  void copy_on_gpus(std::vector<DataType*>& gpu_dst_data,
                    const std::vector<DataType*>& gpu_src_data,
                    int height,
                    int width_per_gpu,
                    int src_leading_dim = 0,
                    int dst_leading_dim = 0);
  /** Copy data from CPU to GPUs.
   *  Matrix columns are scattered amongst GPUs.
   */
  void scatter_to_gpus(std::vector<DataType*>& gpu_data,
                       const Mat& cpu_data,
                       int width_per_gpu,
                       int gpu_data_leading_dim = 0);
  /** Copy data from GPUs to CPU.
   *  Matrix columns are gathered from GPUs.
   */
  void gather_from_gpus(Mat& cpu_data,
                        const std::vector<DataType*>& gpu_data,
                        int width_per_gpu,
                        int gpu_data_leading_dim = 0);
  /** Copy data from CPU to GPUs.
   *  Data is duplicated across GPUs.
   */
  void broadcast_to_gpus(std::vector<DataType*>& gpu_data,
                         const Mat& cpu_data,
                         int gpu_data_leading_dim = 0);
  /** Copy data from GPUs to CPU and reduce. */
  void reduce_from_gpus(Mat& cpu_data,
                        const std::vector<DataType*>& gpu_data,
                        int gpu_data_leading_dim = 0);
  /** Allreduce within local GPUs. */
  void allreduce_on_gpus(std::vector<DataType*>& gpu_data,
                         El::Int height,
                         El::Int width);

  /** Allreduce within all GPUs in MPI communicator. */
  void global_allreduce_on_gpus(std::vector<DataType*>& gpu_data,
                                El::Int height,
                                El::Int width,
                                El::mpi::Comm comm);

  /** Allreduce within local GPUs using NCCL. */
  void global_allreduce_on_gpus_nccl(std::vector<DataType*>& gpu_data,
                 El::Int height,
                 El::Int width,
                 DataType scale = DataType(1));

  /** Synchronize the default stream. */
  void synchronize();

  /** Synchronize all streams. */
  void synchronize_all();

  /** Create copy of GPU data.
   *  The GPU memory allocated in this function must be deallocated
   *  elsewhere.
   */
  std::vector<DataType*> copy(const std::vector<DataType*>& gpu_data,
                              int height,
                              int width_per_gpu,
                              int leading_dim = 0);

  /** Pin matrix memory.
   *  Pinned memory accelerates memory transfers with GPU, but may
   *  degrade system performance. This function assumes that the
   *  matrix memory was previously allocated within Elemental.
   */
  void pin_matrix(AbsDistMat& mat);

  /** Unpin matrix memory.
   *  Pinned memory accelerates memory transfers with GPU, but may
   *  degrade system performance.
   */
  void unpin_matrix(AbsDistMat& mat);

  void check_error();

  bool is_nccl_used() { return m_nccl_used; }

 private:

  /** LBANN communicator. */
  lbann::lbann_comm *comm;

  /** Number of GPUs for current process. */
  int m_num_gpus;
  /** Number of visible GPUs. */
  int m_num_visible_gpus;

  /** List of GPUs. */
  std::vector<int> m_gpus;
  /** List of cuDNN handles. */
  std::vector<cudnnHandle_t> m_handles;

  /** List of GPU work spaces. */
  std::vector<void *> m_work_spaces;
  /** List of GPU work space sizes. */
  std::vector<size_t> m_work_space_sizes;

  bool m_nccl_used;
  void nccl_setup();
  void nccl_destroy();

  /** List of NCCL 2 related variables. */
#ifdef LBANN_HAS_NCCL2
  // One GPU per single thread of one MPI rank is assumed
  std::vector<ncclComm_t> m_nccl_comm;
  ncclDataType_t nccl_datatype();
#endif // LBANN_HAS_NCCL2

#endif // #ifdef LBANN_HAS_CUDNN
};

#ifdef LBANN_HAS_CUDNN

/** Print cuDNN version information to standard output. */
void print_version();

/** Get cuDNN data type associated with C++ data type. */
cudnnDataType_t get_cudnn_data_type();

/** Set cuDNN tensor descriptor.
 *  num_samples is interpreted as the first tensor dimension, followed
 *  by the entries in sample_dims. desc is created if needed.
 */
void set_tensor_cudnn_desc(cudnnTensorDescriptor_t& desc,
                           int num_samples,
                           const std::vector<int>& sample_dims,
                           int sample_stride = 0);

/** Set cuDNN tensor descriptor for a matrix.
 *  desc is created if needed.
 */
void set_tensor_cudnn_desc(cudnnTensorDescriptor_t& desc,
                           int height,
                           int width = 1,
                           int leading_dim = 0);

/** Copy cuDNN tensor descriptor.
 *  dst is created or destroyed if needed.
 */
void copy_tensor_cudnn_desc(const cudnnTensorDescriptor_t& src,
                            cudnnTensorDescriptor_t& dst);

/** Copy cuDNN convolution kernel descriptor.
 *  dst is created or destroyed if needed.
 */
void copy_kernel_cudnn_desc(const cudnnFilterDescriptor_t& src,
                            cudnnFilterDescriptor_t& dst);

/** Copy cuDNN convolution descriptor.
 *  dst is created or destroyed if needed.
 */
void copy_convolution_cudnn_desc(const cudnnConvolutionDescriptor_t& src,
                                 cudnnConvolutionDescriptor_t& dst);

/** Copy cuDNN pooling descriptor.
 *  dst is created or destroyed if needed.
 */
void copy_pooling_cudnn_desc(const cudnnPoolingDescriptor_t& src,
                             cudnnPoolingDescriptor_t& dst);

/** Copy cuDNN activation descriptor.
 *  dst is created or destroyed if needed.
 */
void copy_activation_cudnn_desc(const cudnnActivationDescriptor_t& src,
                                cudnnActivationDescriptor_t& dst);

/** Copy cuDNN local response normalization descriptor.
 *  dst is created or destroyed if needed.
 */
void copy_lrn_cudnn_desc(const cudnnLRNDescriptor_t& src,
                         cudnnLRNDescriptor_t& dst);

#endif // #ifdef LBANN_HAS_CUDNN

}// namespace cudnn

void set_mat_state_on_host(AbsDistMat* state, const std::vector<DataType*>& state_d, cudnn::cudnn_manager* m_cudnn);

void set_mat_state_on_device(AbsDistMat* state, std::vector<DataType*>& state_d, cudnn::cudnn_manager* m_cudnn);

}// namespace lbann

#endif // CUDNN_WRAPPER_HPP_INCLUDED<|MERGE_RESOLUTION|>--- conflicted
+++ resolved
@@ -107,11 +107,7 @@
       /* Check for CUDA errors. */                                      \
       cudaError_t status_FORCE_CHECK_CUDNN = cudaDeviceSynchronize();   \
       if (status_FORCE_CHECK_CUDNN == cudaSuccess)                      \
-<<<<<<< HEAD
-          status_FORCE_CHECK_CUDNN = cudaGetLastError();                \
-=======
         status_FORCE_CHECK_CUDNN = cudaGetLastError();                  \
->>>>>>> b2ae5c66
       if (status_FORCE_CHECK_CUDNN != cudaSuccess) {                    \
         cudaDeviceReset();                                              \
         LBANN_ERROR(std::string("CUDA error: ")                         \
